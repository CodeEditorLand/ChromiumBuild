# Copyright (c) 2013 The Chromium Authors. All rights reserved.
# Use of this source code is governed by a BSD-style license that can be
# found in the LICENSE file.

import("//build/config/android/config.gni")
import("//build/config/c++/c++.gni")
import("//build/config/chrome_build.gni")
import("//build/config/chromecast_build.gni")
import("//build/config/chromeos/args.gni")
import("//build/config/clang/clang.gni")
import("//build/config/compiler/compiler.gni")
import("//build/config/coverage/coverage.gni")
import("//build/config/dcheck_always_on.gni")
import("//build/config/host_byteorder.gni")
import("//build/config/sanitizers/sanitizers.gni")
import("//build/config/ui.gni")
import("//build/toolchain/cc_wrapper.gni")
import("//build/toolchain/goma.gni")
import("//build/toolchain/toolchain.gni")
import("//build_overrides/build.gni")

if (current_cpu == "arm" || current_cpu == "arm64") {
  import("//build/config/arm.gni")
}
if (current_cpu == "mipsel" || current_cpu == "mips64el" ||
    current_cpu == "mips" || current_cpu == "mips64") {
  import("//build/config/mips.gni")
}
if (current_cpu == "x64") {
  import("//build/config/x64.gni")
}
if (is_mac) {
  import("//build/config/mac/symbols.gni")
}
if (is_ios) {
  import("//build/config/ios/ios_sdk.gni")
}
if (is_nacl) {
  # To keep NaCl variables out of builds that don't include NaCl, all
  # variables defined in nacl/config.gni referenced here should be protected by
  # is_nacl conditions.
  import("//build/config/nacl/config.gni")
}

declare_args() {
  # Default to warnings as errors for default workflow, where we catch
  # warnings with known toolchains. Allow overriding this e.g. for Chromium
  # builds on Linux that could use a different version of the compiler.
  # With GCC, warnings in no-Chromium code are always not treated as errors.
  treat_warnings_as_errors = true

  # Normally, Android builds are lightly optimized, even for debug builds, to
  # keep binary size down. Setting this flag to true disables such optimization
  android_full_debug = false

  # Compile in such a way as to make it possible for the profiler to unwind full
  # stack frames. Setting this flag has a large effect on the performance of the
  # generated code than just setting profiling, but gives the profiler more
  # information to analyze.
  # Requires profiling to be set to true.
  enable_full_stack_frames_for_profiling = false

  # When we are going to use gold we need to find it.
  # This is initialized below, after use_gold might have been overridden.
  gold_path = false

  # Enable fatal linker warnings. Building Chromium with certain versions
  # of binutils can cause linker warning.
  fatal_linker_warnings = true

  # Build with C++ RTTI enabled. Chromium builds without RTTI by default,
  # but some sanitizers are known to require it, like CFI diagnostics
  # and UBsan variants.
  use_rtti = use_cfi_diag || is_ubsan_vptr || is_ubsan_security

  # AFDO (Automatic Feedback Directed Optimizer) is a form of profile-guided
  # optimization that GCC supports. It used by ChromeOS in their official
  # builds. To use it, set auto_profile_path to the path to a file containing
  # the needed gcov profiling data.
  auto_profile_path = ""

  # Allow projects that wish to stay on C++11 to override Chromium's default.
  use_cxx11 = false

  # Path to an AFDO profile to use while building with clang, if any. Empty
  # implies none.
  clang_sample_profile_path = ""

  # Some configurations have default sample profiles. If this is true and
  # clang_sample_profile_path is empty, we'll fall back to the default.
  #
  # We currently only have default profiles for Chromium in-tree, so we disable
  # this by default for all downstream projects, since these profiles are likely
  # nonsensical for said projects.
  clang_use_default_sample_profile = build_with_chromium && is_official_build &&
                                     (is_android || is_desktop_linux)

  # This configuration is used to select a default profile in Chrome OS based on
  # the microarchitectures we are using. This is only used if
  # clang_use_default_sample_profile is true and clang_sample_profile_path is
  # empty.
  chromeos_afdo_platform = "silvermont"

  # Emit debug information for profiling wile building with clang.
  clang_emit_debug_info_for_profiling = false

  # Turn this on to have the compiler output extra timing information.
  compiler_timing = false

  # Set to true to pass --no-rosegment to lld. This is a workaround
  # for a KI issue in Valgrind,
  # https://bugs.kde.org/show_bug.cgi?id=384727
  ro_segment_workaround_for_valgrind = false

  # Turn this on to use ghash feature of lld for faster debug link on Windows.
  # http://blog.llvm.org/2018/01/improving-link-time-on-windows-with.html
  use_ghash = true

  # Whether to enable ThinLTO optimizations. Turning ThinLTO optimizations on
  # can substantially increase link time and binary size, but they generally
  # also make binaries a fair bit faster.
  #
  # TODO(gbiv): We disable optimizations by default on most platforms because
  # the space overhead is too great. We should use some mixture of profiles and
  # optimization settings to better tune the size increase.
  thin_lto_enable_optimizations =
      (is_chromeos || is_android || is_win) && is_official_build

  # By default only the binaries in official builds get build IDs.
  force_local_build_id = false

  # Initialize all local variables with a pattern. This flag will fill
  # uninitialized floating-point types (and 32-bit pointers) with 0xFF and the
  # rest with 0xAA. This makes behavior of uninitialized memory bugs consistent,
  # recognizeble in debugger, and crashes memory accesses by uninitialized
  # pointers.
  # TODO(vitalybuka):
  # 'is_android' breaks content_shell_test_apk on android-kitkat-arm-rel.
  # 'use_xcode_clang' may call old clang.
<<<<<<< HEAD
  init_stack_vars = !is_android && !use_xcode_clang && !is_official_build

  # On Linux, debug info is usually embedded in the executable itself. We use
  # the 'minimal_symbols' config for official builds to limit the size of this
  # embedded debug info to keep the distributed binaries reasonably small.
  # However when V8 is built with `clang -g1`, approximately 40MB of debug
  # data is added to the final executable, mostly in the form of
  # `DW_TAG_inlined_subroutine` tags. Leaving out those tags reduces the size
  # of the debug sections to a much more reasonable 5MB while still providing
  # pretty usable stack traces when the application crashes.
  no_inline_line_tables = is_linux && is_clang
=======
  init_stack_vars =
      !is_android && !use_xcode_clang && (!is_official_build || is_linux)
>>>>>>> b5edac3c
}

declare_args() {
  # C++11 may not be an option if Android test infrastructure is used.
  use_cxx11_on_android = use_cxx11
}

declare_args() {
  # Set to true to use icf, Identical Code Folding.
  #
  # icf=all is broken in older golds, see
  # https://sourceware.org/bugzilla/show_bug.cgi?id=17704
  # See also https://crbug.com/663886
  # `linux_use_bundled_binutils` is to avoid breaking Linux distros which may
  # still have a buggy gold.
  # chromeos binutils has been patched with the fix, so always use icf there.
  # The bug only affects x86 and x64, so we can still use ICF when targeting
  # other architectures.
  #
  # lld doesn't have the bug.
  use_icf = (is_posix || is_fuchsia) && !is_debug && !using_sanitizer &&
            !use_clang_coverage && !(is_android && use_order_profiling) &&
            (use_lld ||
             (use_gold &&
              ((!is_android && linux_use_bundled_binutils) || is_chromeos ||
               !(current_cpu == "x86" || current_cpu == "x64"))))
}

# Apply the default logic for these values if they were not set explicitly.
if (gold_path == false) {
  if (use_gold) {
    gold_path = rebase_path("//third_party/binutils/Linux_x64/Release/bin",
                            root_build_dir)
  } else {
    gold_path = ""
  }
}

if (use_debug_fission == "default") {
  use_debug_fission =
      is_debug && !is_android && !is_fuchsia && !is_ios && !is_mac && !is_win &&
      (use_gold || use_lld) && cc_wrapper == ""
}

if (is_win || is_android || (is_chromeos && is_chromeos_device)) {
  # Set the path to use orderfile for linking Chrome
  # Note that this is for using only one orderfile for linking
  # the Chrome binary/library.
  declare_args() {
    chrome_orderfile_path = ""

    if (defined(default_chrome_orderfile)) {
      # Allow downstream tools to set orderfile path with
      # another variable.
      chrome_orderfile_path = default_chrome_orderfile
    } else if (is_win && is_clang && is_official_build) {
      chrome_orderfile_path = "//chrome/build/chrome.$target_cpu.orderfile"
    } else if (is_chromeos && is_chromeos_device) {
      chrome_orderfile_path = "//chromeos/profiles/chromeos.orderfile.txt"
    }
  }
}

assert(!(llvm_force_head_revision && use_goma),
       "can't use goma with trunk clang")

# default_include_dirs ---------------------------------------------------------
#
# This is a separate config so that third_party code (which would not use the
# source root and might have conflicting versions of some headers) can remove
# this and specify their own include paths.
config("default_include_dirs") {
  include_dirs = [
    "//",
    root_gen_dir,
  ]
}

# compiler ---------------------------------------------------------------------
#
# Base compiler configuration.
#
# See also "runtime_library" below for related stuff and a discussion about
# where stuff should go. Put warning related stuff in the "warnings" config.

config("compiler") {
  asmflags = []
  cflags = []
  cflags_c = []
  cflags_cc = []
  cflags_objc = []
  cflags_objcc = []
  ldflags = []
  defines = []
  configs = []

  # System-specific flags. If your compiler flags apply to one of the
  # categories here, add it to the associated file to keep this shared config
  # smaller.
  if (is_win) {
    configs += [ "//build/config/win:compiler" ]
  } else if (is_android) {
    configs += [ "//build/config/android:compiler" ]
  } else if (is_linux) {
    configs += [ "//build/config/linux:compiler" ]
    if (is_chromeos) {
      configs += [ "//build/config/chromeos:compiler" ]
    }
  } else if (is_nacl) {
    configs += [ "//build/config/nacl:compiler" ]
  } else if (is_mac) {
    configs += [ "//build/config/mac:compiler" ]
  } else if (is_ios) {
    configs += [ "//build/config/ios:compiler" ]
  } else if (is_fuchsia) {
    configs += [ "//build/config/fuchsia:compiler" ]
  } else if (current_os == "aix") {
    configs += [ "//build/config/aix:compiler" ]
  }

  configs += [
    # See the definitions below.
    ":clang_revision",
    ":compiler_cpu_abi",
    ":compiler_codegen",
    ":compiler_deterministic",
  ]

  # In general, Windows is totally different, but all the other builds share
  # some common GCC configuration.
  if (!is_win) {
    # Common POSIX compiler flags setup.
    # --------------------------------
    cflags += [ "-fno-strict-aliasing" ]  # See http://crbug.com/32204

    # Stack protection.
    if (is_mac) {
      # The strong variant of the stack protector significantly increases
      # binary size, so only enable it in debug mode.
      if (is_debug) {
        cflags += [ "-fstack-protector-strong" ]
      } else {
        cflags += [ "-fstack-protector" ]
      }
    } else if ((is_posix && !is_chromeos && !is_nacl) || is_fuchsia) {
      # TODO(phajdan.jr): Use -fstack-protector-strong when our gcc supports it.
      # See also https://crbug.com/533294
      cflags += [ "--param=ssp-buffer-size=4" ]

      # The x86 toolchain currently has problems with stack-protector.
      if (is_android && current_cpu == "x86") {
        cflags += [ "-fno-stack-protector" ]
      } else if (current_os != "aix") {
        # Not available on aix.
        cflags += [ "-fstack-protector" ]
      }
    }

    # Linker warnings.
    if (fatal_linker_warnings && !(is_chromeos && current_cpu == "arm") &&
        !is_mac && !is_ios && current_os != "aix") {
      # TODO(jochen): Enable this on chromeos on arm. http://crbug.com/356580
      ldflags += [ "-Wl,--fatal-warnings" ]
    }
    if (fatal_linker_warnings && (is_mac || is_ios)) {
      ldflags += [ "-Wl,-fatal_warnings" ]
    }
  } else {
  }

  if (is_clang && is_debug) {
    # Allow comparing the address of references and 'this' against 0
    # in debug builds. Technically, these can never be null in
    # well-defined C/C++ and Clang can optimize such checks away in
    # release builds, but they may be used in asserts in debug builds.
    cflags_cc += [
      "-Wno-undefined-bool-conversion",
      "-Wno-tautological-undefined-compare",
    ]
  }

  # Non-Mac Posix and Fuchsia compiler flags setup.
  # -----------------------------------
  if ((is_posix && !(is_mac || is_ios)) || is_fuchsia) {
    if (enable_profiling) {
      if (!is_debug) {
        cflags += [ "-g" ]

        if (enable_full_stack_frames_for_profiling) {
          cflags += [
            "-fno-inline",
            "-fno-optimize-sibling-calls",
          ]
        }
      }
    }

    if (is_official_build || force_local_build_id) {
      # Explicitly pass --build-id to ld. Compilers used to always pass this
      # implicitly but don't any more (in particular clang when built without
      # ENABLE_LINKER_BUILD_ID=ON). The crash infrastructure does need a build
      # id, so explicitly enable it in official builds. It's not needed in
      # unofficial builds and computing it does slow down the link, so go with
      # faster links in unofficial builds.
      ldflags += [ "-Wl,--build-id=sha1" ]
    }

    if (!is_android) {
      defines += [
        # _FILE_OFFSET_BITS=64 should not be set on Android in order to maintain
        # the behavior of the Android NDK from earlier versions.
        # See https://android-developers.googleblog.com/2017/09/introducing-android-native-development.html
        "_FILE_OFFSET_BITS=64",
        "_LARGEFILE_SOURCE",
        "_LARGEFILE64_SOURCE",
      ]
    }

    if (!is_nacl) {
      if (exclude_unwind_tables) {
        cflags += [
          "-fno-unwind-tables",
          "-fno-asynchronous-unwind-tables",
        ]
        defines += [ "NO_UNWIND_TABLES" ]
      } else {
        cflags += [ "-funwind-tables" ]
      }
    }
  }

  # Linux/Android/Fuchsia common flags setup.
  # ---------------------------------
  if (is_linux || is_android || is_fuchsia) {
    asmflags += [ "-fPIC" ]
    cflags += [ "-fPIC" ]
    ldflags += [ "-fPIC" ]

    if (!is_clang) {
      # Use pipes for communicating between sub-processes. Faster.
      # (This flag doesn't do anything with Clang.)
      cflags += [ "-pipe" ]
    }

    ldflags += [
      "-Wl,-z,noexecstack",
      "-Wl,-z,relro",
    ]

    if (!is_component_build) {
      ldflags += [ "-Wl,-z,now" ]
    }

    # Compiler instrumentation can introduce dependencies in DSOs to symbols in
    # the executable they are loaded into, so they are unresolved at link-time.
    if (!using_sanitizer) {
      ldflags += [
        "-Wl,-z,defs",
        "-Wl,--as-needed",
      ]
    }
  }

  # Linux-specific compiler flags setup.
  # ------------------------------------
  if ((is_posix || is_fuchsia) && use_lld) {
    ldflags += [ "-fuse-ld=lld" ]
    if (current_cpu == "arm64") {
      # Reduce the page size from 65536 in order to reduce binary size slightly
      # by shrinking the alignment gap between segments. This also causes all
      # segments to be mapped adjacently, which breakpad relies on.
      ldflags += [ "-Wl,-z,max-page-size=4096" ]
    }
  } else if (use_gold) {
    ldflags += [ "-fuse-ld=gold" ]
    if (!is_android) {
      # On Android, this isn't needed.  gcc in the NDK knows to look next to
      # it with -fuse-ld=gold, and clang gets a --gcc-toolchain flag passed
      # above.
      ldflags += [ "-B$gold_path" ]

      if (linux_use_bundled_binutils) {
        ldflags += [
          # Experimentation found that using four linking threads
          # saved ~20% of link time.
          # https://groups.google.com/a/chromium.org/group/chromium-dev/browse_thread/thread/281527606915bb36
          # Only apply this to the target linker, since the host
          # linker might not be gold, but isn't used much anyway.
          "-Wl,--threads",
          "-Wl,--thread-count=4",
        ]
      }
    }

    # TODO(thestig): Make this flag work with GN.
    #if (!is_official_build && !is_chromeos && !(is_asan || is_lsan || is_tsan || is_msan)) {
    #  ldflags += [
    #    "-Wl,--detect-odr-violations",
    #  ]
    #}
  } else if (linux_use_bundled_binutils) {
    # Gold is the default linker for the bundled binutils so we explicitly
    # enable the bfd linker when use_gold is not set.
    ldflags += [ "-fuse-ld=bfd" ]
  }

  if (use_icf) {
    ldflags += [ "-Wl,--icf=all" ]
  }

  if (linux_use_bundled_binutils) {
    cflags += [ "-B$binutils_path" ]
  }

  if (is_linux) {
    cflags += [ "-pthread" ]
    # Do not use the -pthread ldflag here since it becomes a no-op
    # when using -nodefaultlibs, which would cause an unused argument
    # error.  "-lpthread" is added in //build/config:default_libs.
  }

  # Clang-specific compiler flags setup.
  # ------------------------------------
  if (is_clang) {
    cflags += [ "-fcolor-diagnostics" ]

    # Enable -fmerge-all-constants. This used to be the default in clang
    # for over a decade. It makes clang non-conforming, but is fairly safe
    # in practice and saves some binary size. We might want to consider
    # disabling this (https://bugs.llvm.org/show_bug.cgi?id=18538#c13),
    # but for now it looks like our build might rely on it
    # (https://crbug.com/829795).
    cflags += [ "-fmerge-all-constants" ]
  }

  if (use_lld) {
    # TODO(thakis): Make the driver pass --color-diagnostics to the linker
    # if -fcolor-diagnostics is passed to it, and pass -fcolor-diagnostics
    # in ldflags instead.
    if (is_win) {
      # On Windows, we call the linker directly, instead of calling it through
      # the driver.
      ldflags += [ "--color-diagnostics" ]
    } else {
      ldflags += [ "-Wl,--color-diagnostics" ]
    }
  }

  if (is_clang && !is_nacl && !use_xcode_clang) {
    cflags += [ "-fcrash-diagnostics-dir=" +
                rebase_path("//tools/clang/crashreports", root_build_dir) ]

    cflags += [
      # TODO(hans): Remove this once Clang generates better optimized debug info
      # by default. https://crbug.com/765793
      "-Xclang",
      "-mllvm",
      "-Xclang",
      "-instcombine-lower-dbg-declare=0",
    ]
  }

  # C11/C++11 compiler flags setup.
  # ---------------------------
  if (is_linux || is_android || (is_nacl && is_clang) || current_os == "aix") {
    if (target_os == "android") {
      cxx11_override = use_cxx11_on_android
    } else {
      cxx11_override = use_cxx11
    }

    if (is_clang) {
      standard_prefix = "c"

      # Since we build with -std=c* and not -std=gnu*, _GNU_SOURCE will not be
      # defined by the compiler.  However, lots of code relies on the
      # non-standard features that _GNU_SOURCE enables, so define it manually.
      defines += [ "_GNU_SOURCE" ]

      if (is_nacl) {
        # Undefine __STRICT_ANSI__ to get non-standard features which would
        # otherwise not be enabled by NaCl's sysroots.
        cflags += [ "-U__STRICT_ANSI__" ]
      }
    } else {
      # Gcc does not support ##__VA_ARGS__ when in standards-conforming mode,
      # but we use this feature in several places in Chromium.
      # TODO(thomasanderson): Replace usages of ##__VA_ARGS__ with the
      # standard-compliant __VA_OPT__ added by C++20, and switch the gcc build
      # to -std=c*.
      standard_prefix = "gnu"
    }

    cflags_c += [ "-std=${standard_prefix}11" ]
    if (cxx11_override) {
      # Override Chromium's default for projects that wish to stay on C++11.
      cflags_cc += [ "-std=${standard_prefix}++11" ]
    } else {
      cflags_cc += [ "-std=${standard_prefix}++14" ]
    }
  } else if (!is_win && !is_nacl) {
    if (target_os == "android") {
      cxx11_override = use_cxx11_on_android
    } else {
      cxx11_override = use_cxx11
    }

    # TODO(mcgrathr) - the NaCl GCC toolchain doesn't support either gnu11/gnu++11
    # or c11/c++11; we technically don't need this toolchain any more, but there
    # are still a few buildbots using it, so until those are turned off
    # we need the !is_nacl clause and the (is_nacl && is_clang) clause, above.
    cflags_c += [ "-std=c11" ]
    if (cxx11_override) {
      cflags_cc += [ "-std=c++11" ]
    } else {
      cflags_cc += [ "-std=c++14" ]
    }
  }

  if (is_mac) {
    # The system libc++ on Mac doesn't have aligned allocation in C++17.
    defines += [ "_LIBCPP_HAS_NO_ALIGNED_ALLOCATION" ]
    cflags_cc += [ "-stdlib=libc++" ]
    ldflags += [ "-stdlib=libc++" ]
  }

  # Add flags for link-time optimization. These flags enable
  # optimizations/transformations that require whole-program visibility at link
  # time, so they need to be applied to all translation units, and we may end up
  # with miscompiles if only part of the program is compiled with LTO flags. For
  # that reason, we cannot allow targets to enable or disable these flags, for
  # example by disabling the optimize configuration.
  # TODO(pcc): Make this conditional on is_official_build rather than on gn
  # flags for specific features.
  if (!is_debug && use_thin_lto && is_a_target_toolchain) {
    assert(use_lld || target_os == "chromeos",
           "gold plugin only supported with ChromeOS")

    cflags += [ "-flto=thin" ]

    if (target_os != "chromeos") {
      cflags += [ "-fsplit-lto-unit" ]
    }

    if (thin_lto_enable_optimizations) {
      lto_opt_level = 2
    } else {
      lto_opt_level = 0
    }

    if (is_win) {
      # This is a straight translation of the non-Windows flags below,
      # except we do not use the ThinLTO cache, which leaks temporary
      # files on Windows (https://crbug.com/871962).
      ldflags += [
        "/opt:lldlto=" + lto_opt_level,
        "/opt:lldltojobs=" + max_jobs_per_link,

        # Experimentally determined to yield a reasonable trade-off between
        # build time, run-time performance, and binary size.
        "-mllvm:-import-instr-limit=10",
      ]
    } else {
      ldflags += [ "-flto=thin" ]

      # Enabling ThinLTO on Chrome OS too, in an effort to reduce the memory
      # usage in crbug.com/1038040. Note this will increase build time in
      # Chrome OS.

      # Limit the parallelism to avoid too aggressive competition between
      # linker jobs. This is still suboptimal to a potential dynamic
      # resource allocation scheme, but should be good enough.
      if (use_lld) {
        ldflags += [ "-Wl,--thinlto-jobs=" + max_jobs_per_link ]

        # Limit the size of the ThinLTO cache to the lesser of 10% of
        # available disk space, 10GB and 100000 files.
        cache_policy =
            "cache_size=10%:cache_size_bytes=10g:cache_size_files=100000"
        ldflags += [
          "-Wl,--thinlto-cache-dir=" +
              rebase_path("$root_out_dir/thinlto-cache", root_build_dir),
          "-Wl,--thinlto-cache-policy,$cache_policy",
        ]
      } else {
        ldflags += [ "-Wl,-plugin-opt,jobs=" + max_jobs_per_link ]
      }

      if (use_lld) {
        ldflags += [ "-Wl,--lto-O" + lto_opt_level ]
        if (thin_lto_enable_optimizations) {
          if (is_android) {
            # TODO(gbiv): We ideally shouldn't need to specify this; ThinLTO
            # should be able to better manage binary size increases on its own.
            ldflags += [
              "-Wl,-mllvm",
              "-Wl,-import-instr-limit=5",
            ]
          }
        }
      } else {
        not_needed([ "lto_opt_level" ])
      }
    }

    # TODO(pcc): Re-enable this flag on Android. This will require libc++ to be
    # built with ThinLTO (see https://crbug.com/767901) as well as the GVR shim.
    if (!is_android) {
      cflags += [ "-fwhole-program-vtables" ]
      if (!is_win) {
        ldflags += [ "-fwhole-program-vtables" ]
      }
    }

    # Work-around for http://openradar.appspot.com/20356002
    if (is_mac) {
      ldflags += [ "-Wl,-all_load" ]
    }

    # This flag causes LTO to create an .ARM.attributes section with the correct
    # architecture. This is necessary because LLD will refuse to link a program
    # unless the architecture revision in .ARM.attributes is sufficiently new.
    # TODO(pcc): The contents of .ARM.attributes should be based on the
    # -march flag passed at compile time (see llvm.org/pr36291).
    if (current_cpu == "arm") {
      ldflags += [ "-march=$arm_arch" ]
    }
  }

  if (compiler_timing) {
    if (is_clang && !is_nacl) {
      if (is_win) {
        cflags += [ "/clang:-ftime-trace" ]
      } else {
        cflags += [ "-ftime-trace" ]
      }
    } else if (is_win) {
      cflags += [
        # "Documented" here:
        # http://aras-p.info/blog/2017/10/23/Best-unknown-MSVC-flag-d2cgsummary/
        "/d2cgsummary",
      ]
    }
  }

  # Pass flag to LLD to work around issue in Valgrind related to
  # location of debug symbols. This is also enabled for Android
  # builds to allow debuggerd to properly symbolize stack crashes
  # on this platform (http://crbug.com/919499).
  if (use_lld && (ro_segment_workaround_for_valgrind || is_android)) {
    ldflags += [ "-Wl,--no-rosegment" ]
  }

  # This flag enforces that member pointer base types are complete. It helps
  # prevent us from running into problems in the Microsoft C++ ABI (see
  # https://crbug.com/847724).
  if (is_clang && !is_nacl && target_os != "chromeos" && !use_xcode_clang &&
      (is_win || use_custom_libcxx)) {
    cflags += [ "-fcomplete-member-pointers" ]
  }

  # Pass the same C/C++ flags to the objective C/C++ compiler.
  cflags_objc += cflags_c
  cflags_objcc += cflags_cc

  # Assign any flags set for the C compiler to asmflags so that they are sent
  # to the assembler. The Windows assembler takes different types of flags
  # so only do so for posix platforms.
  if (is_posix || is_fuchsia) {
    asmflags += cflags
    asmflags += cflags_c
  }
}

# This provides the basic options to select the target CPU and ABI.
# It is factored out of "compiler" so that special cases can use this
# without using everything that "compiler" brings in.  Options that
# tweak code generation for a particular CPU do not belong here!
# See "compiler_codegen", below.
config("compiler_cpu_abi") {
  cflags = []
  ldflags = []
  defines = []

  if ((is_posix && !(is_mac || is_ios)) || is_fuchsia) {
    # CPU architecture. We may or may not be doing a cross compile now, so for
    # simplicity we always explicitly set the architecture.
    if (current_cpu == "x64") {
      cflags += [
        "-m64",
        "-march=$x64_arch",
      ]
      ldflags += [ "-m64" ]
    } else if (current_cpu == "x86") {
      cflags += [ "-m32" ]
      ldflags += [ "-m32" ]
      if (!is_nacl) {
        cflags += [
          "-msse2",
          "-mfpmath=sse",
          "-mmmx",
        ]
      }
    } else if (current_cpu == "arm") {
      if (is_clang && !is_android && !is_nacl) {
        cflags += [ "--target=arm-linux-gnueabihf" ]
        ldflags += [ "--target=arm-linux-gnueabihf" ]
      }
      if (!is_nacl) {
        cflags += [
          "-march=$arm_arch",
          "-mfloat-abi=$arm_float_abi",
        ]
      }
      if (arm_tune != "") {
        cflags += [ "-mtune=$arm_tune" ]
      }
    } else if (current_cpu == "arm64") {
      if (is_clang && !is_android && !is_nacl && !is_fuchsia) {
        cflags += [ "--target=aarch64-linux-gnu" ]
        ldflags += [ "--target=aarch64-linux-gnu" ]
      }
    } else if (current_cpu == "mipsel" && !is_nacl) {
      ldflags += [ "-Wl,--hash-style=sysv" ]
      if (custom_toolchain == "") {
        if (is_clang) {
          if (is_android) {
            cflags += [ "--target=mipsel-linux-android" ]
            ldflags += [ "--target=mipsel-linux-android" ]
          } else {
            cflags += [ "--target=mipsel-linux-gnu" ]
            ldflags += [ "--target=mipsel-linux-gnu" ]
          }
        } else {
          cflags += [ "-EL" ]
          ldflags += [ "-EL" ]
        }
      }

      if (mips_arch_variant == "r6") {
        cflags += [ "-mno-odd-spreg" ]
        ldflags += [ "-mips32r6" ]
        if (is_clang) {
          cflags += [
            "-march=mipsel",
            "-mcpu=mips32r6",
          ]
        } else {
          cflags += [
            "-mips32r6",
            "-Wa,-mips32r6",
          ]
          if (is_android) {
            ldflags += [ "-Wl,-melf32ltsmip" ]
          }
        }
        if (mips_use_msa == true) {
          cflags += [
            "-mmsa",
            "-mfp64",
          ]
        }
      } else if (mips_arch_variant == "r2") {
        ldflags += [ "-mips32r2" ]
        if (is_clang) {
          cflags += [
            "-march=mipsel",
            "-mcpu=mips32r2",
          ]
        } else {
          cflags += [
            "-mips32r2",
            "-Wa,-mips32r2",
          ]
          if (mips_float_abi == "hard" && mips_fpu_mode != "") {
            cflags += [ "-m$mips_fpu_mode" ]
          }
        }
      } else if (mips_arch_variant == "r1") {
        ldflags += [ "-mips32" ]
        if (is_clang) {
          cflags += [
            "-march=mipsel",
            "-mcpu=mips32",
          ]
        } else {
          cflags += [
            "-mips32",
            "-Wa,-mips32",
          ]
        }
      } else if (mips_arch_variant == "loongson3") {
        defines += [ "_MIPS_ARCH_LOONGSON" ]
        cflags += [
          "-march=loongson3a",
          "-mno-branch-likely",
          "-Wa,-march=loongson3a",
        ]
      }

      if (mips_dsp_rev == 1) {
        cflags += [ "-mdsp" ]
      } else if (mips_dsp_rev == 2) {
        cflags += [ "-mdspr2" ]
      }

      cflags += [ "-m${mips_float_abi}-float" ]
    } else if (current_cpu == "mips" && !is_nacl) {
      ldflags += [ "-Wl,--hash-style=sysv" ]
      if (custom_toolchain == "") {
        if (is_clang) {
          cflags += [ "--target=mips-linux-gnu" ]
          ldflags += [ "--target=mips-linux-gnu" ]
        } else {
          cflags += [ "-EB" ]
          ldflags += [ "-EB" ]
        }
      }

      if (mips_arch_variant == "r6") {
        cflags += [
          "-mips32r6",
          "-Wa,-mips32r6",
        ]
        if (mips_use_msa == true) {
          cflags += [
            "-mmsa",
            "-mfp64",
          ]
        }
      } else if (mips_arch_variant == "r2") {
        cflags += [
          "-mips32r2",
          "-Wa,-mips32r2",
        ]
        if (mips_float_abi == "hard" && mips_fpu_mode != "") {
          cflags += [ "-m$mips_fpu_mode" ]
        }
      } else if (mips_arch_variant == "r1") {
        cflags += [
          "-mips32",
          "-Wa,-mips32",
        ]
      }

      if (mips_dsp_rev == 1) {
        cflags += [ "-mdsp" ]
      } else if (mips_dsp_rev == 2) {
        cflags += [ "-mdspr2" ]
      }

      cflags += [ "-m${mips_float_abi}-float" ]
    } else if (current_cpu == "mips64el") {
      cflags += [ "-D__SANE_USERSPACE_TYPES__" ]
      ldflags += [ "-Wl,--hash-style=sysv" ]
      if (custom_toolchain == "") {
        if (is_clang) {
          if (is_android) {
            cflags += [ "--target=mips64el-linux-android" ]
            ldflags += [ "--target=mips64el-linux-android" ]
          } else {
            cflags += [ "--target=mips64el-linux-gnuabi64" ]
            ldflags += [ "--target=mips64el-linux-gnuabi64" ]
          }
        } else {
          cflags += [
            "-EL",
            "-mabi=64",
          ]
          ldflags += [
            "-EL",
            "-mabi=64",
          ]
        }
      }

      if (mips_arch_variant == "r6") {
        if (is_clang) {
          cflags += [
            "-march=mips64el",
            "-mcpu=mips64r6",
          ]
        } else {
          cflags += [
            "-mips64r6",
            "-Wa,-mips64r6",
          ]
          ldflags += [ "-mips64r6" ]
        }
        if (mips_use_msa == true) {
          cflags += [
            "-mmsa",
            "-mfp64",
          ]
        }
      } else if (mips_arch_variant == "r2") {
        ldflags += [ "-mips64r2" ]
        if (is_clang) {
          cflags += [
            "-march=mips64el",
            "-mcpu=mips64r2",
          ]
        } else {
          cflags += [
            "-mips64r2",
            "-Wa,-mips64r2",
          ]
        }
      } else if (mips_arch_variant == "loongson3") {
        defines += [ "_MIPS_ARCH_LOONGSON" ]
        cflags += [
          "-march=loongson3a",
          "-mno-branch-likely",
          "-Wa,-march=loongson3a",
        ]
      }
    } else if (current_cpu == "mips64") {
      ldflags += [ "-Wl,--hash-style=sysv" ]
      if (custom_toolchain == "") {
        if (is_clang) {
          cflags += [ "--target=mips64-linux-gnuabi64" ]
          ldflags += [ "--target=mips64-linux-gnuabi64" ]
        } else {
          cflags += [
            "-EB",
            "-mabi=64",
          ]
          ldflags += [
            "-EB",
            "-mabi=64",
          ]
        }
      }

      if (mips_arch_variant == "r6") {
        cflags += [
          "-mips64r6",
          "-Wa,-mips64r6",
        ]
        ldflags += [ "-mips64r6" ]

        if (mips_use_msa == true) {
          cflags += [
            "-mmsa",
            "-mfp64",
          ]
        }
      } else if (mips_arch_variant == "r2") {
        cflags += [
          "-mips64r2",
          "-Wa,-mips64r2",
        ]
        ldflags += [ "-mips64r2" ]
      }
    } else if (current_cpu == "pnacl" && is_nacl_nonsfi) {
      if (target_cpu == "x86" || target_cpu == "x64") {
        cflags += [
          "-arch",
          "x86-32-nonsfi",
          "--pnacl-bias=x86-32-nonsfi",
          "--target=i686-unknown-nacl",
        ]
        ldflags += [
          "-arch",
          "x86-32-nonsfi",
          "--target=i686-unknown-nacl",
        ]
      } else if (target_cpu == "arm") {
        cflags += [
          "-arch",
          "arm-nonsfi",
          "-mfloat-abi=hard",
          "--pnacl-bias=arm-nonsfi",
          "--target=armv7-unknown-nacl-gnueabihf",
        ]
        ldflags += [
          "-arch",
          "arm-nonsfi",
          "--target=armv7-unknown-nacl-gnueabihf",
        ]
      }
    } else if (current_cpu == "ppc64") {
      if (current_os == "aix") {
        cflags += [ "-maix64" ]
        ldflags += [ "-maix64" ]
      } else {
        cflags += [ "-m64" ]
        ldflags += [ "-m64" ]
      }
    } else if (current_cpu == "s390x") {
      cflags += [ "-m64" ]
      ldflags += [ "-m64" ]
    }
  }

  asmflags = cflags
}

# This provides options to tweak code generation that are necessary
# for particular Chromium code or for working around particular
# compiler bugs (or the combination of the two).
config("compiler_codegen") {
  configs = []
  cflags = []
  ldflags = []

  if (is_nacl) {
    configs += [ "//build/config/nacl:compiler_codegen" ]
  }

  if (current_cpu == "arm64" && is_android) {
    # On arm64 disable outlining for Android. See crbug.com/931297 for more
    # information.
    cflags += [ "-mno-outline" ]

    # This can be removed once https://bugs.llvm.org/show_bug.cgi?id=40348
    # has been resolved, and -mno-outline is obeyed by the linker during
    # ThinLTO.
    ldflags += [ "-Wl,-mllvm,-enable-machine-outliner=never" ]
  }

  asmflags = cflags
}

# This provides options that make the build deterministic, so that the same
# revision produces the same output, independent of the name of the build
# directory and of the computer the build is done on.
# The relative path from build dir to source dir makes it into the build
# outputs, so it's recommended that you use a build dir two levels deep
# (e.g. "out/Release") so that you get the same "../.." path as all the bots
# in your build outputs.
config("compiler_deterministic") {
  cflags = []
  ldflags = []

  # Eliminate build metadata (__DATE__, __TIME__ and __TIMESTAMP__) for
  # deterministic build.  See https://crbug.com/314403
  if (!is_official_build) {
    if (is_win && !is_clang) {
      cflags += [
        "/wd4117",  # Trying to define or undefine a predefined macro.
        "/D__DATE__=",
        "/D__TIME__=",
        "/D__TIMESTAMP__=",
      ]
    } else {
      cflags += [
        "-Wno-builtin-macro-redefined",
        "-D__DATE__=",
        "-D__TIME__=",
        "-D__TIMESTAMP__=",
      ]
    }
  }

  # Makes builds independent of absolute file path.
  if (is_clang && strip_absolute_paths_from_debug_symbols) {
    # If debug option is given, clang includes $cwd in debug info by default.
    # For such build, this flag generates reproducible obj files even we use
    # different build directory like "out/feature_a" and "out/feature_b" if
    # we build same files with same compile flag.
    # Other paths are already given in relative, no need to normalize them.
    cflags += [
      "-Xclang",
      "-fdebug-compilation-dir",
      "-Xclang",
      ".",
    ]
    if (!is_win) {
      # We don't use clang -cc1as on Windows (yet? https://crbug.com/762167)
      asmflags = [ "-Wa,-fdebug-compilation-dir,." ]
    }

    if (is_win && use_lld) {
      if (symbol_level == 2 || (is_clang && using_sanitizer)) {
        # Absolutize source file paths for PDB. Pass the real build directory
        # if the pdb contains source-level debug information and if linker
        # reproducibility is not critical.
        ldflags += [ "/PDBSourcePath:" + rebase_path(root_build_dir) ]
      } else {
        # Use a fake fixed base directory for paths in the pdb to make the pdb
        # output fully deterministic and independent of the build directory.
        ldflags += [ "/PDBSourcePath:o:\fake\prefix" ]
      }
    }
  }

  # Tells the compiler not to use absolute paths when passing the default
  # paths to the tools it invokes. We don't want this because we don't
  # really need it and it can mess up the goma cache entries.
  if (is_clang && !is_nacl) {
    cflags += [ "-no-canonical-prefixes" ]
  }
}

config("clang_revision") {
  if (is_clang && clang_base_path == default_clang_base_path) {
    update_args = [
      "--print-revision",
      "--verify-version=$clang_version",
    ]
    if (llvm_force_head_revision) {
      update_args += [ "--llvm-force-head-revision" ]
    }
    clang_revision = exec_script("//tools/clang/scripts/update.py",
                                 update_args,
                                 "trim string")

    # This is here so that all files get recompiled after a clang roll and
    # when turning clang on or off. (defines are passed via the command line,
    # and build system rebuild things when their commandline changes). Nothing
    # should ever read this define.
    defines = [ "CR_CLANG_REVISION=\"$clang_revision\"" ]
  }
}

config("compiler_arm_fpu") {
  if (current_cpu == "arm" && !is_ios && !is_nacl) {
    cflags = [ "-mfpu=$arm_fpu" ]
    if (!arm_use_thumb) {
      cflags += [ "-marm" ]
    }
    asmflags = cflags
  }
}

config("compiler_arm_thumb") {
  if (current_cpu == "arm" && arm_use_thumb && is_posix &&
      !(is_mac || is_ios || is_nacl)) {
    cflags = [ "-mthumb" ]
  }
}

config("compiler_arm") {
  if (current_cpu == "arm" && is_chromeos) {
    # arm is normally the default mode for clang, but on chromeos a wrapper
    # is used to pass -mthumb, and therefor change the default.
    cflags = [ "-marm" ]
  }
}

# runtime_library -------------------------------------------------------------
#
# Sets the runtime library and associated options.
#
# How do you determine what should go in here vs. "compiler" above? Consider if
# a target might choose to use a different runtime library (ignore for a moment
# if this is possible or reasonable on your system). If such a target would want
# to change or remove your option, put it in the runtime_library config. If a
# target wants the option regardless, put it in the compiler config.

config("runtime_library") {
  configs = []

  # The order of this config is important: it must appear before
  # android:runtime_library.  This is to ensure libc++ appears before
  # libandroid_support in the -isystem include order.  Otherwise, there will be
  # build errors related to symbols declared in math.h.
  if (use_custom_libcxx) {
    configs += [ "//build/config/c++:runtime_library" ]
  }

  # TODO(crbug.com/830987): Come up with a better name for is POSIX + Fuchsia
  # configuration.
  if (is_posix || is_fuchsia) {
    configs += [ "//build/config/posix:runtime_library" ]
  }

  # System-specific flags. If your compiler flags apply to one of the
  # categories here, add it to the associated file to keep this shared config
  # smaller.
  if (is_win) {
    configs += [ "//build/config/win:runtime_library" ]
  } else if (is_linux) {
    configs += [ "//build/config/linux:runtime_library" ]
  } else if (is_ios) {
    configs += [ "//build/config/ios:runtime_library" ]
  } else if (is_mac) {
    configs += [ "//build/config/mac:runtime_library" ]
  } else if (is_android) {
    configs += [ "//build/config/android:runtime_library" ]
  }

  if (is_component_build) {
    defines = [ "COMPONENT_BUILD" ]
  }
}

# default_warnings ------------------------------------------------------------
#
# Collects all warning flags that are used by default.  This is used as a
# subconfig of both chromium_code and no_chromium_code.  This way these
# flags are guaranteed to appear on the compile command line after -Wall.
config("default_warnings") {
  cflags = []
  cflags_c = []
  cflags_cc = []
  ldflags = []

  if (is_win) {
    if (treat_warnings_as_errors) {
      cflags += [ "/WX" ]
    }
    if (fatal_linker_warnings) {
      ldflags = [ "/WX" ]
    }

    cflags += [
      # Warnings permanently disabled:

      # C4091: 'typedef ': ignored on left of 'X' when no variable is
      #                    declared.
      # This happens in a number of Windows headers. Dumb.
      "/wd4091",

      # C4127: conditional expression is constant
      # This warning can in theory catch dead code and other problems, but
      # triggers in far too many desirable cases where the conditional
      # expression is either set by macros or corresponds some legitimate
      # compile-time constant expression (due to constant template args,
      # conditionals comparing the sizes of different types, etc.).  Some of
      # these can be worked around, but it's not worth it.
      "/wd4127",

      # C4251: 'identifier' : class 'type' needs to have dll-interface to be
      #        used by clients of class 'type2'
      # This is necessary for the shared library build.
      "/wd4251",

      # C4275:  non dll-interface class used as base for dll-interface class
      # This points out a potential (but rare) problem with referencing static
      # fields of a non-exported base, through the base's non-exported inline
      # functions, or directly. The warning is subtle enough that people just
      # suppressed it when they saw it, so it's not worth it.
      "/wd4275",

      # C4312 is a VS 2015 64-bit warning for integer to larger pointer.
      # TODO(brucedawson): fix warnings, crbug.com/554200
      "/wd4312",

      # C4324 warns when padding is added to fulfill alignas requirements,
      # but can trigger in benign cases that are difficult to individually
      # suppress.
      "/wd4324",

      # C4351: new behavior: elements of array 'array' will be default
      #        initialized
      # This is a silly "warning" that basically just alerts you that the
      # compiler is going to actually follow the language spec like it's
      # supposed to, instead of not following it like old buggy versions did.
      # There's absolutely no reason to turn this on.
      "/wd4351",

      # C4355: 'this': used in base member initializer list
      # It's commonly useful to pass |this| to objects in a class' initializer
      # list.  While this warning can catch real bugs, most of the time the
      # constructors in question don't attempt to call methods on the passed-in
      # pointer (until later), and annotating every legit usage of this is
      # simply more hassle than the warning is worth.
      "/wd4355",

      # C4503: 'identifier': decorated name length exceeded, name was
      #        truncated
      # This only means that some long error messages might have truncated
      # identifiers in the presence of lots of templates.  It has no effect on
      # program correctness and there's no real reason to waste time trying to
      # prevent it.
      "/wd4503",

      # Warning C4589 says: "Constructor of abstract class ignores
      # initializer for virtual base class." Disable this warning because it
      # is flaky in VS 2015 RTM. It triggers on compiler generated
      # copy-constructors in some cases.
      "/wd4589",

      # C4611: interaction between 'function' and C++ object destruction is
      #        non-portable
      # This warning is unavoidable when using e.g. setjmp/longjmp.  MSDN
      # suggests using exceptions instead of setjmp/longjmp for C++, but
      # Chromium code compiles without exception support.  We therefore have to
      # use setjmp/longjmp for e.g. JPEG decode error handling, which means we
      # have to turn off this warning (and be careful about how object
      # destruction happens in such cases).
      "/wd4611",

      # Warnings to evaluate and possibly fix/reenable later:

      "/wd4100",  # Unreferenced formal function parameter.
      "/wd4121",  # Alignment of a member was sensitive to packing.
      "/wd4244",  # Conversion: possible loss of data.
      "/wd4505",  # Unreferenced local function has been removed.
      "/wd4510",  # Default constructor could not be generated.
      "/wd4512",  # Assignment operator could not be generated.
      "/wd4610",  # Class can never be instantiated, constructor required.
      "/wd4838",  # Narrowing conversion. Doesn't seem to be very useful.
      "/wd4995",  # 'X': name was marked as #pragma deprecated
      "/wd4996",  # Deprecated function warning.

      # These are variable shadowing warnings that are new in VS2015. We
      # should work through these at some point -- they may be removed from
      # the RTM release in the /W4 set.
      "/wd4456",
      "/wd4457",
      "/wd4458",
      "/wd4459",

      # All of our compilers support the extensions below.
      "/wd4200",  # nonstandard extension used: zero-sized array in struct/union
      "/wd4201",  # nonstandard extension used: nameless struct/union
      "/wd4204",  # nonstandard extension used : non-constant aggregate
                  # initializer

      "/wd4221",  # nonstandard extension used : 'identifier' : cannot be
                  # initialized using address of automatic variable

      # http://crbug.com/588506 - Conversion suppressions waiting on Clang
      # -Wconversion.
      "/wd4245",  # 'conversion' : conversion from 'type1' to 'type2',
                  # signed/unsigned mismatch

      "/wd4267",  # 'var' : conversion from 'size_t' to 'type', possible loss of
                  # data

      "/wd4305",  # 'identifier' : truncation from 'type1' to 'type2'
      "/wd4389",  # 'operator' : signed/unsigned mismatch

      # http://crbug.com/346399 - Unreachable code suppression waiting on Clang
      # -Wunreachable-code.
      "/wd4702",  # unreachable code

      # http://crbug.com/848979 - MSVC is more conservative than Clang with
      # regards to variables initialized and consumed in different branches.
      "/wd4701",  # Potentially uninitialized local variable 'name' used
      "/wd4703",  # Potentially uninitialized local pointer variable 'name' used

      # http://crbug.com/848979 - Remaining Clang permitted warnings.
      "/wd4661",  # 'identifier' : no suitable definition provided for explicit
                  # template instantiation request

      "/wd4706",  # assignment within conditional expression
                  # MSVC is stricter and requires a boolean expression.

      "/wd4715",  # 'function' : not all control paths return a value'
                  # MSVC does not analyze switch (enum) for completeness.
    ]

    cflags_cc += [
      # Allow "noexcept" annotations even though we compile with exceptions
      # disabled.
      "/wd4577",
    ]

    if (current_cpu == "x86") {
      cflags += [
        # VC++ 2015 changes 32-bit size_t truncation warnings from 4244 to
        # 4267. Example: short TruncTest(size_t x) { return x; }
        # Since we disable 4244 we need to disable 4267 during migration.
        # TODO(jschuh): crbug.com/167187 fix size_t to int truncations.
        "/wd4267",
      ]
    }
  } else {
    if ((is_mac || is_ios) && !is_nacl) {
      # When compiling Objective-C, warns if a method is used whose
      # availability is newer than the deployment target.
      cflags += [ "-Wunguarded-availability" ]
    }

    if (is_ios) {
      # When compiling Objective-C, warns if a selector named via @selector has
      # not been defined in any visible interface.
      cflags += [ "-Wundeclared-selector" ]
    }

    # Suppress warnings about ABI changes on ARM (Clang doesn't give this
    # warning).
    if (current_cpu == "arm" && !is_clang) {
      cflags += [ "-Wno-psabi" ]
    }

    if (!is_clang) {
      cflags_cc += [
        # See comment for -Wno-c++11-narrowing.
        "-Wno-narrowing",
      ]

      # -Wno-class-memaccess warns about hash table and vector in blink.
      # But the violation is intentional.
      if (!is_nacl) {
        cflags_cc += [ "-Wno-class-memaccess" ]
      }

      # -Wunused-local-typedefs is broken in gcc,
      # https://gcc.gnu.org/bugzilla/show_bug.cgi?id=63872
      cflags += [ "-Wno-unused-local-typedefs" ]

      # Don't warn about "maybe" uninitialized. Clang doesn't include this
      # in -Wall but gcc does, and it gives false positives.
      cflags += [ "-Wno-maybe-uninitialized" ]
      cflags += [ "-Wno-deprecated-declarations" ]

      # -Wcomment gives too many false positives in the case a
      # backslash ended comment line is followed by a new line of
      # comments
      # https://gcc.gnu.org/bugzilla/show_bug.cgi?id=61638
      cflags += [ "-Wno-comments" ]

      # -Wpacked-not-aligned complains all generated mojom-shared-internal.h
      # files.
      cflags += [ "-Wno-packed-not-aligned" ]
    }
  }

  # Common Clang and GCC warning setup.
  if (!is_win || is_clang) {
    cflags += [
      # Disables.
      "-Wno-missing-field-initializers",  # "struct foo f = {0};"
      "-Wno-unused-parameter",  # Unused function parameters.
    ]
  }

  if (is_clang) {
    cflags += [
      # TODO(thakis): Consider -Wloop-analysis (turns on
      # -Wrange-loop-analysis too).

      # This warns on using ints as initializers for floats in
      # initializer lists (e.g. |int a = f(); CGSize s = { a, a };|),
      # which happens in several places in chrome code. Not sure if
      # this is worth fixing.
      "-Wno-c++11-narrowing",

      # TODO(thakis): This used to be implied by -Wno-unused-function,
      # which we no longer use. Check if it makes sense to remove
      # this as well. http://crbug.com/316352
      "-Wno-unneeded-internal-declaration",
    ]

    # use_xcode_clang only refers to the iOS toolchain, host binaries use
    # chromium's clang always.
    if (!is_nacl) {
      cflags += [
        # TODO(thakis): https://crbug.com/604888
        "-Wno-undefined-var-template",
      ]

      if (is_win) {
        # TODO(thakis): https://crbug.com/617318
        # Currently goma can not handle case sensitiveness for windows well.
        cflags += [ "-Wno-nonportable-include-path" ]
      }

      if (current_toolchain == host_toolchain || !use_xcode_clang) {
        # Flags NaCl (Clang 3.7) and Xcode 9.2 (Clang clang-900.0.39.2) do not
        # recognize.
        cflags += [
          # Ignore warnings about MSVC optimization pragmas.
          # TODO(thakis): Only for no_chromium_code? http://crbug.com/912662
          "-Wno-ignored-pragma-optimize",

          # TODO(https://crbug.com/989932): Evaluate and possibly enable.
          "-Wno-implicit-int-float-conversion",

          # TODO(https://crbug.com/999886): Clean up, enable.
          "-Wno-final-dtor-non-final-class",

          # TODO(https://crbug.com/1016945) Clean up, enable.
          "-Wno-builtin-assume-aligned-alignment",

          # TODO(https://crbug.com/1028110): Evaluate and possible enable.
          "-Wno-deprecated-copy",

          # TODO(https://crbug.com/1050281): Clean up, enable.
          "-Wno-non-c-typedef-for-linkage",
        ]

        if (is_android) {
          cflags += [
            # TODO(https://crbug.com/1016947) Clean up, enable.
            "-Wno-bitwise-conditional-parentheses",
          ]
        }

        cflags_c += [
          # TODO(https://crbug.com/995993): Clean up and enable.
          "-Wno-implicit-fallthrough",

          # TODO(https://crbug.com/1054220): This used to be a C++-only
          # warning, but it was extended to .C files as well, where it
          # caught a cast of pointer to long in third-party that isn't
          # valid on Windows, which is LLP64.
          "-Wno-microsoft-cast",
        ]

        if (llvm_force_head_revision && is_win) {
          cflags += [
            # TODO(https://crbug.com/1059231): Clean up, enable.
            "-Wno-pointer-to-int-cast",
          ]
        }
      }
    }
  }
}

# chromium_code ---------------------------------------------------------------
#
# Toggles between higher and lower warnings for code that is (or isn't)
# part of Chromium.

config("chromium_code") {
  if (is_win) {
    cflags = [ "/W4" ]  # Warning level 4.

    if (is_clang) {
      # Opt in to additional [[nodiscard]] on standard library methods.
      defines = [ "_HAS_NODISCARD" ]
    }
  } else {
    cflags = [ "-Wall" ]
    if (treat_warnings_as_errors) {
      cflags += [ "-Werror" ]

      # The compiler driver can sometimes (rarely) emit warnings before calling
      # the actual linker.  Make sure these warnings are treated as errors as
      # well.
      ldflags = [ "-Werror" ]
    }
    if (is_clang) {
      # Enable extra warnings for chromium_code when we control the compiler.
      cflags += [ "-Wextra" ]
    }

    # In Chromium code, we define __STDC_foo_MACROS in order to get the
    # C99 macros on Mac and Linux.
    defines = [
      "__STDC_CONSTANT_MACROS",
      "__STDC_FORMAT_MACROS",
    ]

    if (!is_debug && !using_sanitizer && current_cpu != "s390x" &&
        current_cpu != "s390" && current_cpu != "ppc64" &&
        current_cpu != "mips" && current_cpu != "mips64") {
      # Non-chromium code is not guaranteed to compile cleanly with
      # _FORTIFY_SOURCE. Also, fortified build may fail when optimizations are
      # disabled, so only do that for Release build.
      defines += [ "_FORTIFY_SOURCE=2" ]
    }

    if (is_mac) {
      cflags_objc = [ "-Wobjc-missing-property-synthesis" ]
      cflags_objcc = [ "-Wobjc-missing-property-synthesis" ]
    }
  }

  if (is_clang) {
    cflags += [
      # Warn on missing break statements at the end of switch cases.
      # For intentional fallthrough, use FALLTHROUGH; from
      # base/compiler_specific.h
      "-Wimplicit-fallthrough",
    ]

    # Thread safety analysis is broken under nacl: https://crbug.com/982423.
    if (!is_nacl) {
      cflags += [
        # Thread safety analysis. See base/thread_annotations.h and
        # https://clang.llvm.org/docs/ThreadSafetyAnalysis.html
        "-Wthread-safety",
      ]
    }

    # TODO(thakis): Enable this for more platforms, https://crbug.com/926235
    # ChromeOS: http://crbug.com/940863
    # Chromecast: http://crbug.com/942554
    has_dchecks = is_debug || dcheck_always_on
    if (!has_dchecks && is_ios && use_xcode_clang) {
      # TODO(thakis): Remove this branch once Xcode's clang has clang r356148.
      cflags_c = [ "-Wextra-semi" ]
      cflags_cc = [ "-Wextra-semi" ]
    } else if (!has_dchecks && is_chromeos && is_chrome_branded) {
      # Temporarily disable -Wextra-semi for Chrome on Chrome OS.
    } else if (is_chromecast && chromecast_branding != "public") {
      # Temporarily disable -Wextra-semi for Chromecast.
    } else {
      cflags += [ "-Wextra-semi" ]
    }
  }

  configs = [ ":default_warnings" ]
}

config("no_chromium_code") {
  cflags = []
  cflags_cc = []
  defines = []

  if (is_win) {
    cflags += [
      "/W3",  # Warning level 3.
      "/wd4800",  # Disable warning when forcing value to bool.
      "/wd4267",  # TODO(jschuh): size_t to int.
      "/wd4996",  # Deprecated function warning.
    ]
    defines += [
      "_CRT_NONSTDC_NO_WARNINGS",
      "_CRT_NONSTDC_NO_DEPRECATE",
    ]
  } else {
    # GCC may emit unsuppressible warnings so don't add -Werror for no chromium
    # code. crbug.com/589724
    if (treat_warnings_as_errors && is_clang) {
      cflags += [ "-Werror" ]
      ldflags = [ "-Werror" ]
    }
    if (is_clang && !is_nacl) {
      # TODO(thakis): Remove !is_nacl once
      # https://codereview.webrtc.org/1552863002/ made its way into chromium.
      cflags += [ "-Wall" ]
    }
  }

  if (is_clang) {
    cflags += [
      # Lots of third-party libraries have unused variables. Instead of
      # suppressing them individually, we just blanket suppress them here.
      "-Wno-unused-variable",
    ]
    if (!is_nacl && (current_toolchain == host_toolchain || !use_xcode_clang)) {
      cflags += [
        # TODO(https://crbug.com/1031169): Clean up and enable.
        "-Wno-misleading-indentation",
      ]
    }
  }

  configs = [ ":default_warnings" ]
}

# noshadowing -----------------------------------------------------------------
#
# Allows turning -Wshadow on.

config("noshadowing") {
  # This flag has to be disabled for nacl because the nacl compiler is too
  # strict about shadowing.
  if (is_clang && !is_nacl) {
    cflags = [ "-Wshadow" ]
  }
}

# rtti ------------------------------------------------------------------------
#
# Allows turning Run-Time Type Identification on or off.

config("rtti") {
  if (is_win) {
    cflags_cc = [ "/GR" ]
  } else {
    cflags_cc = [ "-frtti" ]
  }
}

config("no_rtti") {
  # Some sanitizer configs may require RTTI to be left enabled globally
  if (!use_rtti) {
    if (is_win) {
      cflags_cc = [ "/GR-" ]
    } else {
      cflags_cc = [ "-fno-rtti" ]
      cflags_objcc = cflags_cc
    }
  }
}

# export_dynamic ---------------------------------------------------------------
#
# Ensures all exported symbols are added to the dynamic symbol table.  This is
# necessary to expose Chrome's custom operator new() and operator delete() (and
# other memory-related symbols) to libraries.  Otherwise, they might
# (de)allocate memory on a different heap, which would spell trouble if pointers
# to heap-allocated memory are passed over shared library boundaries.
config("export_dynamic") {
  if (is_desktop_linux || export_libcxxabi_from_executables) {
    ldflags = [ "-rdynamic" ]
  }
}

# thin_archive -----------------------------------------------------------------
#
# Enables thin archives on posix, and on windows when the lld linker is used.
# Regular archives directly include the object files used to generate it.
# Thin archives merely reference the object files.
# This makes building them faster since it requires less disk IO, but is
# inappropriate if you wish to redistribute your static library.
# This config is added to the global config, so thin archives should already be
# enabled.  If you want to make a distributable static library, you need to do 2
# things:
# 1. Set complete_static_lib so that all dependencies of the library make it
#    into the library. See `gn help complete_static_lib` for details.
# 2. Remove the thin_archive config, so that the .a file actually contains all
#    .o files, instead of just references to .o files in the build directoy
config("thin_archive") {
  # Mac and iOS use the mac-specific "libtool" command, not ar, which doesn't
  # have a "thin archive" mode (it does accept -T, but it means truncating
  # archive names to 16 characters, which is not what we want).
  if ((is_posix && !is_nacl && !is_mac && !is_ios) || is_fuchsia) {
    arflags = [ "-T" ]
  } else if (is_win && use_lld) {
    arflags = [ "/llvmlibthin" ]
  }
}

# exceptions -------------------------------------------------------------------
#
# Allows turning Exceptions on or off.
# Note: exceptions are disallowed in Google code.

config("exceptions") {
  if (is_win) {
    # Enables exceptions in the STL.
    if (!use_custom_libcxx) {
      defines = [ "_HAS_EXCEPTIONS=1" ]
    }
    cflags_cc = [ "/EHsc" ]
  } else {
    cflags_cc = [ "-fexceptions" ]
    cflags_objcc = cflags_cc
  }
}

config("no_exceptions") {
  if (is_win) {
    # Disables exceptions in the STL.
    # libc++ uses the __has_feature macro to control whether to use exceptions,
    # so defining this macro is unnecessary. Defining _HAS_EXCEPTIONS to 0 also
    # breaks libc++ because it depends on MSVC headers that only provide certain
    # declarations if _HAS_EXCEPTIONS is 1. Those MSVC headers do not use
    # exceptions, despite being conditional on _HAS_EXCEPTIONS.
    if (!use_custom_libcxx) {
      defines = [ "_HAS_EXCEPTIONS=0" ]
    }
  } else {
    cflags_cc = [ "-fno-exceptions" ]
    cflags_objcc = cflags_cc
  }
}

# Warnings ---------------------------------------------------------------------

# This will generate warnings when using Clang if code generates exit-time
# destructors, which will slow down closing the program.
# TODO(thakis): Make this a blacklist instead, http://crbug.com/101600
config("wexit_time_destructors") {
  if (is_clang) {
    cflags = [ "-Wexit-time-destructors" ]
  }
}

# On Windows compiling on x64, VC will issue a warning when converting
# size_t to int because it will truncate the value. Our code should not have
# these warnings and one should use a static_cast or a checked_cast for the
# conversion depending on the case. However, a lot of code still needs to be
# fixed. Apply this config to such targets to disable the warning.
#
# Note that this can be applied regardless of platform and architecture to
# clean up the call sites. This will only apply the flag when necessary.
#
# This config is just an alias to no_shorten_64_warnings and will
# suppress a superset of warning 4267 and any 64-bit -> 32-bit implicit
# conversions. Having both for a time means not having to go through and
# update all references to no_size_t_to_int_warning throughout the codebase
# atomically.
#
# Any new warning suppressions should use the no_shorten_64_warnings
# config below and not this.
#
# TODO(jschuh): crbug.com/167187 fix this and delete this config.
config("no_size_t_to_int_warning") {
  configs = [ ":no_shorten_64_warnings" ]
}

# As part of re-enabling -Wconversion (see issue 588506) some code
# will continue to generate warnings.
# The first warning to be enabled will be -Wshorten-64-to-32.
#
# Code that currently generates warnings for this can include this
# config to disable them.
config("no_shorten_64_warnings") {
  if (current_cpu == "x64" || current_cpu == "arm64") {
    if (is_clang) {
      cflags = [ "-Wno-shorten-64-to-32" ]
    } else {
      if (is_win) {
        # MSVC does not have an explicit warning equivalent to
        # -Wshorten-64-to-32 but 4267 warns for size_t -> int
        # on 64-bit builds, so is the closest.
        cflags = [ "/wd4267" ]
      }
    }
  }
}

# Some code presumes that pointers to structures/objects are compatible
# regardless of whether what they point to is already known to be valid.
# gcc 4.9 and earlier had no way of suppressing this warning without
# suppressing the rest of them.  Here we centralize the identification of
# the gcc 4.9 toolchains.
config("no_incompatible_pointer_warnings") {
  cflags = []
  if (is_clang) {
    cflags += [ "-Wno-incompatible-pointer-types" ]
  } else if (current_cpu == "mipsel" || current_cpu == "mips64el") {
    cflags += [ "-w" ]
  } else if (is_chromeos && current_cpu == "arm") {
    cflags += [ "-w" ]
  }
}

# Optimization -----------------------------------------------------------------
#
# The BUILDCONFIG file sets the "default_optimization" config on targets by
# default. It will be equivalent to either "optimize" (release) or
# "no_optimize" (debug) optimization configs.
#
# You can override the optimization level on a per-target basis by removing the
# default config and then adding the named one you want:
#
#   configs -= [ "//build/config/compiler:default_optimization" ]
#   configs += [ "//build/config/compiler:optimize_max" ]

# Shared settings for both "optimize" and "optimize_max" configs.
# IMPORTANT: On Windows "/O1" and "/O2" must go before the common flags.
if (is_win) {
  common_optimize_on_cflags = [
    "/Ob2",  # Both explicit and auto inlining.
    "/Oy-",  # Disable omitting frame pointers, must be after /O2.
    "/Zc:inline",  # Remove unreferenced COMDAT (faster links).
  ]
  if (!is_asan) {
    common_optimize_on_cflags += [
      # Put data in separate COMDATs. This allows the linker
      # to put bit-identical constants at the same address even if
      # they're unrelated constants, which saves binary size.
      # This optimization can't be used when ASan is enabled because
      # it is not compatible with the ASan ODR checker.
      "/Gw",
    ]
  }
  common_optimize_on_ldflags = []

  # /OPT:ICF is not desirable in Debug builds, since code-folding can result in
  # misleading symbols in stack traces.
  if (!is_debug && !is_component_build) {
    common_optimize_on_ldflags += [ "/OPT:ICF" ]  # Redundant COMDAT folding.
  }

  if (is_official_build) {
    common_optimize_on_ldflags += [ "/OPT:REF" ]  # Remove unreferenced data.
    # TODO(thakis): Add LTO/PGO clang flags eventually, https://crbug.com/598772
  }
} else {
  common_optimize_on_cflags = []
  common_optimize_on_ldflags = []

  if (is_android) {
    # TODO(jdduke) Re-enable on mips after resolving linking
    # issues with libc++ (crbug.com/456380).
    if (current_cpu != "mipsel" && current_cpu != "mips64el") {
      common_optimize_on_ldflags += [
        # Warn in case of text relocations.
        "-Wl,--warn-shared-textrel",
      ]
    }
  }

  if (is_mac || is_ios) {
    if (symbol_level == 2) {
      # Mac dead code stripping requires symbols.
      common_optimize_on_ldflags += [ "-Wl,-dead_strip" ]
    }

    if (is_official_build) {
      common_optimize_on_ldflags += [
        "-Wl,-no_data_in_code_info",
        "-Wl,-no_function_starts",
      ]
    }
  } else if (current_os != "aix") {
    # Non-Mac Posix flags.
    # Aix does not support these.

    common_optimize_on_cflags += [
      # Don't emit the GCC version ident directives, they just end up in the
      # .comment section taking up binary size.
      "-fno-ident",

      # Put data and code in their own sections, so that unused symbols
      # can be removed at link time with --gc-sections.
      "-fdata-sections",
      "-ffunction-sections",
    ]

    common_optimize_on_ldflags += [
      # Specifically tell the linker to perform optimizations.
      # See http://lwn.net/Articles/192624/ .
      # -O2 enables string tail merge optimization in gold and lld.
      "-Wl,-O2",
      "-Wl,--gc-sections",
    ]
  }
}

config("default_stack_frames") {
  if (is_posix || is_fuchsia) {
    if (enable_frame_pointers) {
      cflags = [ "-fno-omit-frame-pointer" ]

      # Omit frame pointers for leaf functions on x86, otherwise building libyuv
      # gives clang's register allocator issues, see llvm.org/PR15798 /
      # crbug.com/233709
      if (is_clang && current_cpu == "x86" && !is_mac && !is_ios) {
        cflags += [ "-momit-leaf-frame-pointer" ]
      }
    } else {
      cflags = [ "-fomit-frame-pointer" ]
    }
  }
  # On Windows, the flag to enable framepointers "/Oy-" must always come after
  # the optimization flag [e.g. "/O2"]. The optimization flag is set by one of
  # the "optimize" configs, see rest of this file. The ordering that cflags are
  # applied is well-defined by the GN spec, and there is no way to ensure that
  # cflags set by "default_stack_frames" is applied after those set by an
  # "optimize" config. Similarly, there is no way to propagate state from this
  # config into the "optimize" config. We always apply the "/Oy-" config in the
  # definition for common_optimize_on_cflags definition, even though this may
  # not be correct.
}

# Default "optimization on" config.
config("optimize") {
  if (is_win) {
    # Favor size over speed, /O1 must be before the common flags.
    # /O1 implies /Os and /GF.
    cflags = [ "/O1" ] + common_optimize_on_cflags + [ "/Oi" ]
  } else if (optimize_for_size && !is_nacl) {
    # Favor size over speed.
    # TODO(crbug.com/718650): Fix -Os in PNaCl compiler and remove the is_nacl
    # guard above.
    if (is_clang) {
      cflags = [ "-Oz" ] + common_optimize_on_cflags
    } else {
      cflags = [ "-Os" ] + common_optimize_on_cflags
    }
  } else {
    cflags = [ "-O2" ] + common_optimize_on_cflags
  }
  ldflags = common_optimize_on_ldflags
}

# Turn off optimizations.
config("no_optimize") {
  if (is_win) {
    cflags = [
      "/Od",  # Disable optimization.
      "/Ob0",  # Disable all inlining (on by default).
      "/GF",  # Enable string pooling (off by default).
    ]

    if (target_cpu == "arm64") {
      # Disable omitting frame pointers for no_optimize build because stack
      # traces on Windows ARM64 rely on it.
      cflags += [ "/Oy-" ]
    }
  } else if (is_android && !android_full_debug) {
    # On Android we kind of optimize some things that don't affect debugging
    # much even when optimization is disabled to get the binary size down.
    if (is_clang) {
      cflags = [ "-Oz" ] + common_optimize_on_cflags
    } else {
      cflags = [ "-Os" ] + common_optimize_on_cflags
    }
  } else if (is_fuchsia) {
    # On Fuchsia, we optimize for size here to reduce the size of debug build
    # packages so they can be run in a KVM. See crbug.com/910243 for details.
    cflags = [ "-Og" ]
  } else {
    cflags = [ "-O0" ]
    ldflags = []
  }
}

# Turns up the optimization level. On Windows, this implies whole program
# optimization and link-time code generation which is very expensive and should
# be used sparingly.
config("optimize_max") {
  if (is_nacl && is_nacl_irt) {
    # The NaCl IRT is a special case and always wants its own config.
    # Various components do:
    #   if (!is_debug) {
    #     configs -= [ "//build/config/compiler:default_optimization" ]
    #     configs += [ "//build/config/compiler:optimize_max" ]
    #   }
    # So this config has to have the selection logic just like
    # "default_optimization", below.
    configs = [ "//build/config/nacl:irt_optimize" ]
  } else {
    ldflags = common_optimize_on_ldflags
    if (is_win) {
      # Favor speed over size, /O2 must be before the common flags.
      # /O2 implies /Ot, /Oi, and /GF.
      cflags = [ "/O2" ] + common_optimize_on_cflags
    } else if (optimize_for_fuzzing) {
      cflags = [ "-O1" ] + common_optimize_on_cflags
    } else {
      cflags = [ "-O2" ] + common_optimize_on_cflags
    }
  }
}

# This config can be used to override the default settings for per-component
# and whole-program optimization, optimizing the particular target for speed
# instead of code size. This config is exactly the same as "optimize_max"
# except that we use -O3 instead of -O2 on non-win, non-IRT platforms.
#
# TODO(crbug.com/621335) - rework how all of these configs are related
# so that we don't need this disclaimer.
config("optimize_speed") {
  if (is_nacl && is_nacl_irt) {
    # The NaCl IRT is a special case and always wants its own config.
    # Various components do:
    #   if (!is_debug) {
    #     configs -= [ "//build/config/compiler:default_optimization" ]
    #     configs += [ "//build/config/compiler:optimize_max" ]
    #   }
    # So this config has to have the selection logic just like
    # "default_optimization", below.
    configs = [ "//build/config/nacl:irt_optimize" ]
  } else {
    ldflags = common_optimize_on_ldflags
    if (is_win) {
      # Favor speed over size, /O2 must be before the common flags.
      # /O2 implies /Ot, /Oi, and /GF.
      cflags = [ "/O2" ] + common_optimize_on_cflags
    } else if (optimize_for_fuzzing) {
      cflags = [ "-O1" ] + common_optimize_on_cflags
    } else {
      cflags = [ "-O3" ] + common_optimize_on_cflags
    }
  }
}

config("optimize_fuzzing") {
  cflags = [ "-O1" ] + common_optimize_on_cflags
  ldflags = common_optimize_on_ldflags
  visibility = [ ":default_optimization" ]
}

# The default optimization applied to all targets. This will be equivalent to
# either "optimize" or "no_optimize", depending on the build flags.
config("default_optimization") {
  if (is_nacl && is_nacl_irt) {
    # The NaCl IRT is a special case and always wants its own config.
    # It gets optimized the same way regardless of the type of build.
    configs = [ "//build/config/nacl:irt_optimize" ]
  } else if (is_debug) {
    configs = [ ":no_optimize" ]
  } else if (optimize_for_fuzzing) {
    assert(!is_win, "Fuzzing optimize level not supported on Windows")

    # Coverage build is quite slow. Using "optimize_for_fuzzing" makes it even
    # slower as it uses "-O1" instead of "-O3". Prevent that from happening.
    assert(!use_clang_coverage,
           "optimize_for_fuzzing=true should not be used with " +
               "use_clang_coverage=true.")
    configs = [ ":optimize_fuzzing" ]
  } else {
    configs = [ ":optimize" ]
  }
}

_clang_sample_profile = ""
if (is_clang && is_a_target_toolchain) {
  if (clang_sample_profile_path != "") {
    _clang_sample_profile = clang_sample_profile_path
  } else if (clang_use_default_sample_profile) {
    assert(build_with_chromium,
           "Our default profiles currently only apply to Chromium")
    assert(is_android || is_desktop_linux || is_chromeos,
           "The current platform has no default profile")
    if (is_android || is_desktop_linux) {
      _clang_sample_profile = "//chrome/android/profiles/afdo.prof"
    } else {
      assert(
          chromeos_afdo_platform == "silvermont" ||
              chromeos_afdo_platform == "airmont" ||
              chromeos_afdo_platform == "broadwell",
          "Only silvermont, airmont and broadwell are valid Chrome OS profiles.")
      _clang_sample_profile =
          "//chromeos/profiles/${chromeos_afdo_platform}.afdo.prof"
    }
  }
}

# Clang offers a way to assert that AFDO profiles are accurate, which causes it
# to optimize functions not represented in a profile more aggressively for size.
# This config can be toggled in cases where shaving off binary size hurts
# performance too much.
config("afdo_optimize_size") {
  if (_clang_sample_profile != "" && sample_profile_is_accurate) {
    cflags = [ "-fprofile-sample-accurate" ]
  }
}

# GCC and clang support a form of profile-guided optimization called AFDO.
# There are some targeted places that AFDO regresses (and an icky interaction
# between //base/allocator:tcmalloc and AFDO on GCC), so we provide a separate
# config to allow AFDO to be disabled per-target.
config("afdo") {
  if (is_clang) {
    cflags = []
    if (clang_emit_debug_info_for_profiling) {
      # Add the following flags to generate debug info for profiling.
      cflags += [ "-gline-tables-only" ]
      if (!is_nacl) {
        cflags += [ "-fdebug-info-for-profiling" ]
      }
    }
    if (_clang_sample_profile != "") {
      rebased_clang_sample_profile =
          rebase_path(_clang_sample_profile, root_build_dir)
      cflags += [ "-fprofile-sample-use=${rebased_clang_sample_profile}" ]
      inputs = [ _clang_sample_profile ]
    }
  } else if (auto_profile_path != "" && is_a_target_toolchain) {
    cflags = [ "-fauto-profile=${auto_profile_path}" ]
    inputs = [ auto_profile_path ]
  }
}

# Symbols ----------------------------------------------------------------------

# The BUILDCONFIG file sets the "default_symbols" config on targets by
# default. It will be equivalent to one the three specific symbol levels.
#
# You can override the symbol level on a per-target basis by removing the
# default config and then adding the named one you want:
#
#   configs -= [ "//build/config/compiler:default_symbols" ]
#   configs += [ "//build/config/compiler:symbols" ]

# A helper config that all configs passing /DEBUG to the linker should
# include as sub-config.
config("win_pdbaltpath") {
  visibility = [
    ":symbols",
    ":minimal_symbols",
  ]

  # /DEBUG causes the linker to generate a pdb file, and to write the absolute
  # path to it in the executable file it generates.  This flag turns that
  # absolute path into just the basename of the pdb file, which helps with
  # build reproducibility. Debuggers look for pdb files next to executables,
  # so there's no downside to always using this.
  ldflags = [ "/pdbaltpath:%_PDB%" ]
}

# Full symbols.
config("symbols") {
  if (is_win) {
    if (is_clang) {
      cflags = [ "/Z7" ]  # Debug information in the .obj files.
    } else {
      cflags = [ "/Zi" ]  # Produce PDB file, no edit and continue.
    }

    if (is_clang && use_lld && use_ghash) {
      cflags += [ "-gcodeview-ghash" ]
      ldflags = [ "/DEBUG:GHASH" ]
    } else {
      ldflags = [ "/DEBUG" ]
    }

    # All configs using /DEBUG should include this:
    configs = [ ":win_pdbaltpath" ]

    if (is_clang) {
      # Use constructor debug mode. This option reduces debug info more than
      # -fno-standalone-debug by emitting class type information only when
      # constructors are emitted.
      cflags += [
        "-Xclang",
        "-debug-info-kind=constructor",
      ]
    }
  } else {
    cflags = []
    if (is_mac && enable_dsyms) {
      # If generating dSYMs, specify -fno-standalone-debug. This was
      # originally specified for https://crbug.com/479841 because dsymutil
      # could not handle a 4GB dSYM file. But dsymutil from Xcodes prior to
      # version 7 also produces debug data that is incompatible with Breakpad
      # dump_syms, so this is still required (https://crbug.com/622406).
      cflags += [ "-fno-standalone-debug" ]
    }
    if (!use_debug_fission && current_cpu == "arm") {
      # dump_syms has issues with dwarf4 on arm, https://crbug.com/744956
      # TODO(thakis): Remove this again once dump_syms is fixed.
      #
      # debug fission needs DWARF DIEs to be emitted at version 4.
      # Chrome OS emits Debug Frame in DWARF2's .debug_frame v1 to make breakpad
      # happy [1].
      # Unless Android needs debug fission, DWARF3 is the simplest solution.
      #
      # [1] crrev.com/a81d5ade0b043208e06ad71a38bcf9c348a1a52f
      cflags += [ "-gdwarf-3" ]
    } else if (is_mac) {
      # clang defaults to DWARF2 on macOS unless mac_deployment_target is
      # at least 10.11.
      # TODO(thakis): Remove this once mac_deployment_target is 10.11.
      cflags += [ "-gdwarf-4" ]
    }

    # The gcc-based nacl compilers don't support -fdebug-compilation-dir (see
    # elsewhere in this file), so they can't have build-dir-independent output.
    # Disable symbols for nacl object files to get deterministic,
    # build-directory-independent output. pnacl and nacl-clang do support that
    # flag, so we can use use -g1 for pnacl and nacl-clang compiles.
    # gcc nacl is is_nacl && !is_clang, pnacl and nacl-clang are && is_clang.
    if (!is_nacl || is_clang) {
      cflags += [ "-g2" ]
    }

    if (is_clang && !is_nacl && !use_xcode_clang) {
      cflags += [
        "-Xclang",
        "-debug-info-kind=constructor",
      ]
    }

    if (use_debug_fission && !is_nacl && !is_android) {
      # NOTE: Some Chrome OS builds globally set |use_debug_fission| to true,
      # but they also build some targets against Android toolchains which aren't
      # compatible with it.
      #
      # TODO(https://crbug.com/837032): See if we can clean this up by e.g. not
      # setting use_debug_fission globally.
      cflags += [ "-gsplit-dwarf" ]
    }
    asmflags = cflags
    ldflags = []

    # TODO(thakis): Figure out if there's a way to make this go for 32-bit,
    # currently we get "warning:
    # obj/native_client/src/trusted/service_runtime/sel_asm/nacl_switch_32.o:
    # DWARF info may be corrupt; offsets in a range list entry are in different
    # sections" there.  Maybe just a bug in nacl_switch_32.S.
    if (!is_mac && !is_ios && !is_nacl && current_cpu != "x86" &&
        (use_gold || use_lld)) {
      if (is_clang) {
        # This flag enables the GNU-format pubnames and pubtypes sections,
        # which lld needs in order to generate a correct GDB index.
        # TODO(pcc): Try to make lld understand non-GNU-format pubnames
        # sections (llvm.org/PR34820).
        cflags += [ "-ggnu-pubnames" ]
      }
      ldflags += [ "-Wl,--gdb-index" ]
    }
  }
}

# Minimal symbols.
# This config guarantees to hold symbol for stack trace which are shown to user
# when crash happens in unittests running on buildbot.
config("minimal_symbols") {
  if (is_win) {
    # Functions, files, and line tables only.
    cflags = []
    ldflags = [ "/DEBUG" ]

    # All configs using /DEBUG should include this:
    configs = [ ":win_pdbaltpath" ]

    # Enable line tables for clang. MSVC doesn't have an equivalent option.
    if (is_clang) {
      # -gline-tables-only is the same as -g1, but clang-cl only exposes the
      # former.
      cflags += [ "-gline-tables-only" ]
    }
  } else {
    cflags = []
    if (current_cpu == "arm") {
      # dump_syms has issues with dwarf4 on arm, https://crbug.com/744956
      # TODO(thakis): Remove this again once dump_syms is fixed.
      cflags += [ "-gdwarf-3" ]
    } else if (is_mac) {
      # clang defaults to DWARF2 on macOS unless mac_deployment_target is
      # at least 10.11.
      # TODO(thakis): Remove this once mac_deployment_target is 10.11.
      cflags += [ "-gdwarf-4" ]
    }

    # The gcc-based nacl compilers don't support -fdebug-compilation-dir (see
    # elsewhere in this file), so they can't have build-dir-independent output.
    # Disable symbols for nacl object files to get deterministic,
    # build-directory-independent output. pnacl and nacl-clang do support that
    # flag, so we can use use -g1 for pnacl and nacl-clang compiles.
    # gcc nacl is is_nacl && !is_clang, pnacl and nacl-clang are && is_clang.
    if (!is_nacl || is_clang) {
      cflags += [ "-g1" ]
    }

    # On Linux, debug info is usually embedded in the executable itself. We use
    # the 'minimal_symbols' config for official builds to limit the size of this
    # embedded debug info to keep the distributed binaries reasonably small.
    # However when V8 is built with `clang -g1`, approximately 40MB of debug
    # data is added to the final executable, mostly in the form of
    # `DW_TAG_inlined_subroutine` tags. Leaving out those tags reduces the size
    # of the debug sections to a much more reasonable 5MB while still providing
    # pretty usable stack traces when the application crashes.
    if (no_inline_line_tables) {
      cflags += [ "-gno-inline-line-tables" ]
    }

    ldflags = []

    if (is_android && is_clang) {
      # Android defaults to symbol_level=1 builds in production builds
      # (https://crbug.com/648948), but clang, unlike gcc, doesn't emit
      # DW_AT_linkage_name in -g1 builds. -fdebug-info-for-profiling enables
      # that (and a bunch of other things we don't need), so that we get
      # qualified names in stacks.
      # TODO(thakis): Consider making clang emit DW_AT_linkage_name in -g1 mode;
      #               failing that consider doing this on non-Android too.
      cflags += [ "-fdebug-info-for-profiling" ]
    }

    # Note: -gsplit-dwarf implicitly turns on -g2 with clang, so don't pass it.
    asmflags = cflags
  }
}

# This configuration contains function names only. That is, the compiler is
# told to not generate debug information and the linker then just puts function
# names in the final debug information.
config("no_symbols") {
  if (is_win) {
    ldflags = [ "/DEBUG" ]

    # All configs using /DEBUG should include this:
    configs = [ ":win_pdbaltpath" ]
  } else {
    cflags = [ "-g0" ]
    asmflags = cflags
  }
}

# Default symbols.
config("default_symbols") {
  if (symbol_level == 0) {
    configs = [ ":no_symbols" ]
  } else if (symbol_level == 1) {
    configs = [ ":minimal_symbols" ]
  } else if (symbol_level == 2) {
    configs = [ ":symbols" ]
  } else {
    assert(false)
  }

  # This config is removed by base unittests apk.
  if (is_android && is_clang && strip_debug_info) {
    configs += [ ":strip_debug" ]
  }
}

config("strip_debug") {
  if (!defined(ldflags)) {
    ldflags = []
  }
  ldflags += [ "-Wl,--strip-debug" ]
}

if (is_ios || is_mac) {
  # On Mac and iOS, this enables support for ARC (automatic ref-counting).
  # See http://clang.llvm.org/docs/AutomaticReferenceCounting.html.
  config("enable_arc") {
    common_flags = [ "-fobjc-arc" ]
    cflags_objc = common_flags
    cflags_objcc = common_flags
  }
}

if (is_chromeos && is_chromeos_device) {
  # This config is intended to be a temporary to facilitate
  # the transition to use orderfile in Chrome OS. Once orderfile
  # use becomes a default in Chrome OS, this config should not
  # be needed.
  config("use_orderfile_for_hugepage") {
    if (chrome_orderfile_path != "") {
      defines = [ "CHROMEOS_ORDERFILE_USE" ]
    }
  }
}

if (is_win || is_android || (is_chromeos && is_chromeos_device)) {
  # Use orderfile for linking Chrome on win, android, and Chrome OS.
  # This config enables using an orderfile for linking in LLD.
  config("chrome_orderfile_config") {
    if (chrome_orderfile_path != "") {
      assert(use_lld)
      _rebased_orderfile = rebase_path(chrome_orderfile_path, root_build_dir)
      if (is_android || (is_chromeos && is_chromeos_device)) {
        ldflags = [
          "-Wl,--symbol-ordering-file",
          "-Wl,$_rebased_orderfile",
          "-Wl,--no-warn-symbol-ordering",
        ]
      } else {
        ldflags = [
          "/order:@$_rebased_orderfile",

          # Ignore warnings about missing functions or functions not in their
          # own section.
          "/ignore:4037",
          "/ignore:4065",
        ]
      }
      inputs = [ chrome_orderfile_path ]
    }
  }
}

# Initialize all variables on the stack if needed.
config("default_init_stack_vars") {
  cflags = []
  if (init_stack_vars && is_clang && !is_nacl && !using_sanitizer) {
    cflags += [ "-ftrivial-auto-var-init=pattern" ]
  }
}<|MERGE_RESOLUTION|>--- conflicted
+++ resolved
@@ -137,8 +137,8 @@
   # TODO(vitalybuka):
   # 'is_android' breaks content_shell_test_apk on android-kitkat-arm-rel.
   # 'use_xcode_clang' may call old clang.
-<<<<<<< HEAD
-  init_stack_vars = !is_android && !use_xcode_clang && !is_official_build
+  init_stack_vars =
+      !is_android && !use_xcode_clang && (!is_official_build || is_linux)
 
   # On Linux, debug info is usually embedded in the executable itself. We use
   # the 'minimal_symbols' config for official builds to limit the size of this
@@ -149,10 +149,6 @@
   # of the debug sections to a much more reasonable 5MB while still providing
   # pretty usable stack traces when the application crashes.
   no_inline_line_tables = is_linux && is_clang
-=======
-  init_stack_vars =
-      !is_android && !use_xcode_clang && (!is_official_build || is_linux)
->>>>>>> b5edac3c
 }
 
 declare_args() {
