--- conflicted
+++ resolved
@@ -135,7 +135,15 @@
   init_stack_vars =
       !is_android && !use_xcode_clang && (!is_official_build || is_linux)
 
-<<<<<<< HEAD
+  # This argument is to control whether enabling text section splitting in the
+  # final binary. When enabled, the separated text sections with prefix
+  # '.text.hot', '.text.unlikely', '.text.startup' and '.text.exit' will not be
+  # merged to '.text' section. This allows us to identify the hot code section
+  # ('.text.hot') in the binary which may be mlocked or mapped to huge page to
+  # reduce TLB misses which gives performance improvement on cpu usage.
+  # The gold linker by default has text section splitting enabled.
+  use_text_section_splitting = false
+
   # We use the 'minimal_symbols' config for official builds to limit the size of
   # debug info to keep the distributed binaries reasonably small. However when
   # V8 is built with `clang -g1`, approximately 40MB of debug data is added to
@@ -144,16 +152,6 @@
   # sections to a much more reasonable 5MB while still providing pretty usable
   # stack traces when the application crashes.
   no_inline_line_tables = is_clang
-=======
-  # This argument is to control whether enabling text section splitting in the
-  # final binary. When enabled, the separated text sections with prefix
-  # '.text.hot', '.text.unlikely', '.text.startup' and '.text.exit' will not be
-  # merged to '.text' section. This allows us to identify the hot code section
-  # ('.text.hot') in the binary which may be mlocked or mapped to huge page to
-  # reduce TLB misses which gives performance improvement on cpu usage.
-  # The gold linker by default has text section splitting enabled.
-  use_text_section_splitting = false
->>>>>>> 896e7016
 }
 
 declare_args() {
