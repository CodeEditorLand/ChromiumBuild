# Copyright (c) 2013 The Chromium Authors. All rights reserved.
# Use of this source code is governed by a BSD-style license that can be
# found in the LICENSE file.

import("//build/config/android/config.gni")
import("//build/config/c++/c++.gni")
import("//build/config/chrome_build.gni")
import("//build/config/chromecast_build.gni")
import("//build/config/chromeos/args.gni")
import("//build/config/clang/clang.gni")
import("//build/config/compiler/compiler.gni")
import("//build/config/coverage/coverage.gni")
import("//build/config/dcheck_always_on.gni")
import("//build/config/host_byteorder.gni")
import("//build/config/sanitizers/sanitizers.gni")
import("//build/config/ui.gni")
import("//build/toolchain/cc_wrapper.gni")
import("//build/toolchain/goma.gni")
import("//build/toolchain/toolchain.gni")
import("//build_overrides/build.gni")

if (current_cpu == "arm" || current_cpu == "arm64") {
  import("//build/config/arm.gni")
}
if (current_cpu == "mipsel" || current_cpu == "mips64el" ||
    current_cpu == "mips" || current_cpu == "mips64") {
  import("//build/config/mips.gni")
}
if (current_cpu == "x64") {
  import("//build/config/x64.gni")
}
if (is_mac) {
  import("//build/config/mac/symbols.gni")
}
if (is_ios) {
  import("//build/config/ios/ios_sdk.gni")
}
if (is_nacl) {
  # To keep NaCl variables out of builds that don't include NaCl, all
  # variables defined in nacl/config.gni referenced here should be protected by
  # is_nacl conditions.
  import("//build/config/nacl/config.gni")
}

declare_args() {
  # Default to warnings as errors for default workflow, where we catch
  # warnings with known toolchains. Allow overriding this e.g. for Chromium
  # builds on Linux that could use a different version of the compiler.
  # With GCC, warnings in no-Chromium code are always not treated as errors.
  treat_warnings_as_errors = true

  # Normally, Android builds are lightly optimized, even for debug builds, to
  # keep binary size down. Setting this flag to true disables such optimization
  android_full_debug = false

  # Compile in such a way as to make it possible for the profiler to unwind full
  # stack frames. Setting this flag has a large effect on the performance of the
  # generated code than just setting profiling, but gives the profiler more
  # information to analyze.
  # Requires profiling to be set to true.
  enable_full_stack_frames_for_profiling = false

  # When we are going to use gold we need to find it.
  # This is initialized below, after use_gold might have been overridden.
  gold_path = ""

  # Enable fatal linker warnings. Building Chromium with certain versions
  # of binutils can cause linker warning.
  fatal_linker_warnings = true

  # Build with C++ RTTI enabled. Chromium builds without RTTI by default,
  # but some sanitizers are known to require it, like CFI diagnostics
  # and UBsan variants.
  use_rtti = use_cfi_diag || is_ubsan_vptr || is_ubsan_security

  # AFDO (Automatic Feedback Directed Optimizer) is a form of profile-guided
  # optimization that GCC supports. It used by ChromeOS in their official
  # builds. To use it, set auto_profile_path to the path to a file containing
  # the needed gcov profiling data.
  auto_profile_path = ""

  # Allow projects that wish to stay on C++11 to override Chromium's default.
  use_cxx11 = false

  # Path to an AFDO profile to use while building with clang, if any. Empty
  # implies none.
  clang_sample_profile_path = ""

  # Some configurations have default sample profiles. If this is true and
  # clang_sample_profile_path is empty, we'll fall back to the default.
  #
  # We currently only have default profiles for Chromium in-tree, so we disable
  # this by default for all downstream projects, since these profiles are likely
  # nonsensical for said projects.
  clang_use_default_sample_profile = build_with_chromium && is_official_build &&
                                     (is_android || is_desktop_linux)

  # This configuration is used to select a default profile in Chrome OS based on
  # the microarchitectures we are using. This is only used if
  # clang_use_default_sample_profile is true and clang_sample_profile_path is
  # empty.
  chromeos_afdo_platform = "silvermont"

  # Emit debug information for profiling wile building with clang.
  clang_emit_debug_info_for_profiling = false

  # Turn this on to have the compiler output extra timing information.
  compiler_timing = false

  # Turn this on to use ghash feature of lld for faster debug link on Windows.
  # http://blog.llvm.org/2018/01/improving-link-time-on-windows-with.html
  use_ghash = true

  # Whether to enable ThinLTO optimizations. Turning ThinLTO optimizations on
  # can substantially increase link time and binary size, but they generally
  # also make binaries a fair bit faster.
  #
  # TODO(gbiv): We disable optimizations by default on most platforms because
  # the space overhead is too great. We should use some mixture of profiles and
  # optimization settings to better tune the size increase.
  thin_lto_enable_optimizations =
      (is_chromeos || is_android || is_win) && is_official_build

  # Initialize all local variables with a pattern. This flag will fill
  # uninitialized floating-point types (and 32-bit pointers) with 0xFF and the
  # rest with 0xAA. This makes behavior of uninitialized memory bugs consistent,
  # recognizeble in debugger, and crashes memory accesses by uninitialized
  # pointers.
  # TODO(vitalybuka):
  # 'is_android' breaks content_shell_test_apk on android-kitkat-arm-rel.
  # 'use_xcode_clang' may call old clang.
  init_stack_vars =
      !is_android && !use_xcode_clang && (!is_official_build || is_linux)

  # This argument is to control whether enabling text section splitting in the
  # final binary. When enabled, the separated text sections with prefix
  # '.text.hot', '.text.unlikely', '.text.startup' and '.text.exit' will not be
  # merged to '.text' section. This allows us to identify the hot code section
  # ('.text.hot') in the binary which may be mlocked or mapped to huge page to
  # reduce TLB misses which gives performance improvement on cpu usage.
  # The gold linker by default has text section splitting enabled.
  use_text_section_splitting = false

<<<<<<< HEAD
  # We use the 'minimal_symbols' config for official builds to limit the size of
  # debug info to keep the distributed binaries reasonably small. However when
  # V8 is built with `clang -g1`, approximately 40MB of debug data is added to
  # the final executable, mostly in the form of `DW_TAG_inlined_subroutine` tags
  # or its COFF equivalent. Leaving out those tags reduces the size of the debug
  # sections to a much more reasonable 5MB while still providing pretty usable
  # stack traces when the application crashes.
  no_inline_line_tables = is_clang
=======
  # Token limits may not be accurate for build configs not covered by the CQ,
  # so only enable them by default for mainstream build configs.
  enable_wmax_tokens =
      !is_official_build &&
      (is_mac || (is_linux && !is_chromeos && target_cpu == "x64") ||
       (is_win && target_cpu == "x86") || (is_win && target_cpu == "x64") ||
       (is_android && target_cpu == "arm") ||
       (is_android && target_cpu == "arm64"))
>>>>>>> 876a7806
}

declare_args() {
  # C++11 may not be an option if Android test infrastructure is used.
  use_cxx11_on_android = use_cxx11
}

declare_args() {
  # Set to true to use icf, Identical Code Folding.
  #
  # icf=all is broken in older golds, see
  # https://sourceware.org/bugzilla/show_bug.cgi?id=17704
  # chromeos binutils has been patched with the fix, so always use icf there.
  # The bug only affects x86 and x64, so we can still use ICF when targeting
  # other architectures.
  #
  # lld doesn't have the bug.
  use_icf = (is_posix || is_fuchsia) && !is_debug && !using_sanitizer &&
            !use_clang_coverage && !(is_android && use_order_profiling) &&
            (use_lld || (use_gold && (is_chromeos || !(current_cpu == "x86" ||
                                                       current_cpu == "x64"))))
}

if (use_debug_fission == "default") {
  use_debug_fission =
      is_debug && !is_android && !is_fuchsia && !is_ios && !is_mac && !is_win &&
      (use_gold || use_lld) && cc_wrapper == ""
}

if (is_win || is_android || (is_chromeos && is_chromeos_device)) {
  # Set the path to use orderfile for linking Chrome
  # Note that this is for using only one orderfile for linking
  # the Chrome binary/library.
  declare_args() {
    chrome_orderfile_path = ""

    if (defined(default_chrome_orderfile)) {
      # Allow downstream tools to set orderfile path with
      # another variable.
      chrome_orderfile_path = default_chrome_orderfile
    } else if (is_win && is_clang && is_official_build) {
      chrome_orderfile_path = "//chrome/build/chrome.$target_cpu.orderfile"
    } else if (is_chromeos && is_chromeos_device) {
      chrome_orderfile_path = "//chromeos/profiles/chromeos.orderfile.txt"
    }
  }
}

assert(!(llvm_force_head_revision && use_goma),
       "can't use goma with trunk clang")

# default_include_dirs ---------------------------------------------------------
#
# This is a separate config so that third_party code (which would not use the
# source root and might have conflicting versions of some headers) can remove
# this and specify their own include paths.
config("default_include_dirs") {
  include_dirs = [
    "//",
    root_gen_dir,
  ]
}

# compiler ---------------------------------------------------------------------
#
# Base compiler configuration.
#
# See also "runtime_library" below for related stuff and a discussion about
# where stuff should go. Put warning related stuff in the "warnings" config.

config("compiler") {
  asmflags = []
  cflags = []
  cflags_c = []
  cflags_cc = []
  cflags_objc = []
  cflags_objcc = []
  ldflags = []
  defines = []
  configs = []

  # System-specific flags. If your compiler flags apply to one of the
  # categories here, add it to the associated file to keep this shared config
  # smaller.
  if (is_win) {
    configs += [ "//build/config/win:compiler" ]
  } else if (is_android) {
    configs += [ "//build/config/android:compiler" ]
  } else if (is_linux) {
    configs += [ "//build/config/linux:compiler" ]
    if (is_chromeos) {
      configs += [ "//build/config/chromeos:compiler" ]
    }
  } else if (is_nacl) {
    configs += [ "//build/config/nacl:compiler" ]
  } else if (is_mac) {
    configs += [ "//build/config/mac:compiler" ]
  } else if (is_ios) {
    configs += [ "//build/config/ios:compiler" ]
  } else if (is_fuchsia) {
    configs += [ "//build/config/fuchsia:compiler" ]
  } else if (current_os == "aix") {
    configs += [ "//build/config/aix:compiler" ]
  }

  configs += [
    # See the definitions below.
    ":clang_revision",
    ":compiler_cpu_abi",
    ":compiler_codegen",
    ":compiler_deterministic",
  ]

  # In general, Windows is totally different, but all the other builds share
  # some common GCC configuration.
  if (!is_win) {
    # Common POSIX compiler flags setup.
    # --------------------------------
    cflags += [ "-fno-strict-aliasing" ]  # See http://crbug.com/32204

    # Stack protection.
    if (is_mac) {
      # The strong variant of the stack protector significantly increases
      # binary size, so only enable it in debug mode.
      if (is_debug) {
        cflags += [ "-fstack-protector-strong" ]
      } else {
        cflags += [ "-fstack-protector" ]
      }
    } else if ((is_posix && !is_chromeos && !is_nacl) || is_fuchsia) {
      # TODO(phajdan.jr): Use -fstack-protector-strong when our gcc supports it.
      # See also https://crbug.com/533294
      cflags += [ "--param=ssp-buffer-size=4" ]

      # The x86 toolchain currently has problems with stack-protector.
      if (is_android && current_cpu == "x86") {
        cflags += [ "-fno-stack-protector" ]
      } else if (current_os != "aix") {
        # Not available on aix.
        cflags += [ "-fstack-protector" ]
      }
    }

    # Linker warnings.
    if (fatal_linker_warnings && !is_mac && !is_ios && current_os != "aix") {
      ldflags += [ "-Wl,--fatal-warnings" ]
    }
    if (fatal_linker_warnings && (is_mac || is_ios)) {
      ldflags += [ "-Wl,-fatal_warnings" ]
    }
  } else {
  }

  if (is_clang && is_debug) {
    # Allow comparing the address of references and 'this' against 0
    # in debug builds. Technically, these can never be null in
    # well-defined C/C++ and Clang can optimize such checks away in
    # release builds, but they may be used in asserts in debug builds.
    cflags_cc += [
      "-Wno-undefined-bool-conversion",
      "-Wno-tautological-undefined-compare",
    ]
  }

  # Non-Mac Posix and Fuchsia compiler flags setup.
  # -----------------------------------
  if ((is_posix && !(is_mac || is_ios)) || is_fuchsia) {
    if (enable_profiling) {
      if (!is_debug) {
        cflags += [ "-g" ]

        if (enable_full_stack_frames_for_profiling) {
          cflags += [
            "-fno-inline",
            "-fno-optimize-sibling-calls",
          ]
        }
      }
    }

    # Explicitly pass --build-id to ld. Compilers used to always pass this
    # implicitly but don't any more (in particular clang when built without
    # ENABLE_LINKER_BUILD_ID=ON).
    if (is_official_build) {
      # The sha1 build id has lower risk of collision but is more expensive to
      # compute, so only use it in the official build to avoid slowing down
      # links.
      ldflags += [ "-Wl,--build-id=sha1" ]
    } else if (current_os != "aix") {
      ldflags += [ "-Wl,--build-id" ]
    }

    if (!is_android) {
      defines += [
        # _FILE_OFFSET_BITS=64 should not be set on Android in order to maintain
        # the behavior of the Android NDK from earlier versions.
        # See https://android-developers.googleblog.com/2017/09/introducing-android-native-development.html
        "_FILE_OFFSET_BITS=64",
        "_LARGEFILE_SOURCE",
        "_LARGEFILE64_SOURCE",
      ]
    }

    if (!is_nacl) {
      if (exclude_unwind_tables) {
        cflags += [
          "-fno-unwind-tables",
          "-fno-asynchronous-unwind-tables",
        ]
        defines += [ "NO_UNWIND_TABLES" ]
      } else {
        cflags += [ "-funwind-tables" ]
      }
    }
  }

  # Linux/Android/Fuchsia common flags setup.
  # ---------------------------------
  if (is_linux || is_android || is_fuchsia) {
    asmflags += [ "-fPIC" ]
    cflags += [ "-fPIC" ]
    ldflags += [ "-fPIC" ]

    if (!is_clang) {
      # Use pipes for communicating between sub-processes. Faster.
      # (This flag doesn't do anything with Clang.)
      cflags += [ "-pipe" ]
    }

    ldflags += [
      "-Wl,-z,noexecstack",
      "-Wl,-z,relro",
    ]

    if (!is_component_build) {
      ldflags += [ "-Wl,-z,now" ]
    }

    # Compiler instrumentation can introduce dependencies in DSOs to symbols in
    # the executable they are loaded into, so they are unresolved at link-time.
    if (!using_sanitizer) {
      ldflags += [
        "-Wl,-z,defs",
        "-Wl,--as-needed",
      ]
    }
  }

  # Linux-specific compiler flags setup.
  # ------------------------------------
  if ((is_posix || is_fuchsia) && use_lld) {
    ldflags += [ "-fuse-ld=lld" ]
    if (current_cpu == "arm64") {
      # Reduce the page size from 65536 in order to reduce binary size slightly
      # by shrinking the alignment gap between segments. This also causes all
      # segments to be mapped adjacently, which breakpad relies on.
      ldflags += [ "-Wl,-z,max-page-size=4096" ]
    }
  } else if (use_gold) {
    ldflags += [ "-fuse-ld=gold" ]
    if (!is_android) {
      # On Android, this isn't needed.  gcc in the NDK knows to look next to
      # it with -fuse-ld=gold, and clang gets a --gcc-toolchain flag passed
      # above.
      if (gold_path != "") {
        ldflags += [ "-B$gold_path" ]
      }

      ldflags += [
        # Experimentation found that using four linking threads
        # saved ~20% of link time.
        # https://groups.google.com/a/chromium.org/group/chromium-dev/browse_thread/thread/281527606915bb36
        # Only apply this to the target linker, since the host
        # linker might not be gold, but isn't used much anyway.
        "-Wl,--threads",
        "-Wl,--thread-count=4",
      ]
    }

    # TODO(thestig): Make this flag work with GN.
    #if (!is_official_build && !is_chromeos && !(is_asan || is_lsan || is_tsan || is_msan)) {
    #  ldflags += [
    #    "-Wl,--detect-odr-violations",
    #  ]
    #}
  }

  if (use_icf) {
    ldflags += [ "-Wl,--icf=all" ]
  }

  if (is_linux) {
    cflags += [ "-pthread" ]
    # Do not use the -pthread ldflag here since it becomes a no-op
    # when using -nodefaultlibs, which would cause an unused argument
    # error.  "-lpthread" is added in //build/config:default_libs.
  }

  # Clang-specific compiler flags setup.
  # ------------------------------------
  if (is_clang) {
    cflags += [ "-fcolor-diagnostics" ]

    # Enable -fmerge-all-constants. This used to be the default in clang
    # for over a decade. It makes clang non-conforming, but is fairly safe
    # in practice and saves some binary size. We might want to consider
    # disabling this (https://bugs.llvm.org/show_bug.cgi?id=18538#c13),
    # but for now it looks like our build might rely on it
    # (https://crbug.com/829795).
    cflags += [ "-fmerge-all-constants" ]
  }

  if (use_lld) {
    # TODO(thakis): Make the driver pass --color-diagnostics to the linker
    # if -fcolor-diagnostics is passed to it, and pass -fcolor-diagnostics
    # in ldflags instead.
    if (is_win) {
      # On Windows, we call the linker directly, instead of calling it through
      # the driver.
      ldflags += [ "--color-diagnostics" ]
    } else {
      ldflags += [ "-Wl,--color-diagnostics" ]
    }
  }

  # Enable text section splitting only on linux when using lld for now. Other
  # platforms can be added later if needed.
  if (is_linux && use_lld && use_text_section_splitting) {
    ldflags += [ "-Wl,-z,keep-text-section-prefix" ]
  }

  if (is_clang && !is_nacl && !use_xcode_clang) {
    cflags += [ "-fcrash-diagnostics-dir=" +
                rebase_path("//tools/clang/crashreports", root_build_dir) ]

    cflags += [
      # TODO(hans): Remove this once Clang generates better optimized debug info
      # by default. https://crbug.com/765793
      "-Xclang",
      "-mllvm",
      "-Xclang",
      "-instcombine-lower-dbg-declare=0",
    ]
  }

  # C11/C++11 compiler flags setup.
  # ---------------------------
  if (is_linux || is_android || (is_nacl && is_clang) || current_os == "aix") {
    if (target_os == "android") {
      cxx11_override = use_cxx11_on_android
    } else {
      cxx11_override = use_cxx11
    }

    if (is_clang) {
      standard_prefix = "c"

      # Since we build with -std=c* and not -std=gnu*, _GNU_SOURCE will not be
      # defined by the compiler.  However, lots of code relies on the
      # non-standard features that _GNU_SOURCE enables, so define it manually.
      defines += [ "_GNU_SOURCE" ]

      if (is_nacl) {
        # Undefine __STRICT_ANSI__ to get non-standard features which would
        # otherwise not be enabled by NaCl's sysroots.
        cflags += [ "-U__STRICT_ANSI__" ]
      }
    } else {
      # Gcc does not support ##__VA_ARGS__ when in standards-conforming mode,
      # but we use this feature in several places in Chromium.
      # TODO(thomasanderson): Replace usages of ##__VA_ARGS__ with the
      # standard-compliant __VA_OPT__ added by C++20, and switch the gcc build
      # to -std=c*.
      standard_prefix = "gnu"
    }

    cflags_c += [ "-std=${standard_prefix}11" ]
    if (cxx11_override) {
      # Override Chromium's default for projects that wish to stay on C++11.
      cflags_cc += [ "-std=${standard_prefix}++11" ]
    } else {
      cflags_cc += [ "-std=${standard_prefix}++14" ]
    }
  } else if (!is_win && !is_nacl) {
    if (target_os == "android") {
      cxx11_override = use_cxx11_on_android
    } else {
      cxx11_override = use_cxx11
    }

    # TODO(mcgrathr) - the NaCl GCC toolchain doesn't support either gnu11/gnu++11
    # or c11/c++11; we technically don't need this toolchain any more, but there
    # are still a few buildbots using it, so until those are turned off
    # we need the !is_nacl clause and the (is_nacl && is_clang) clause, above.
    cflags_c += [ "-std=c11" ]
    if (cxx11_override) {
      cflags_cc += [ "-std=c++11" ]
    } else {
      cflags_cc += [ "-std=c++14" ]
    }
  }

  # C++17 removes trigraph support, so preemptively disable trigraphs. This is
  # especially useful given the collision with ecmascript's logical assignment
  # operators: https://github.com/tc39/proposal-logical-assignment
  if (is_clang) {
    # clang-cl disables trigraphs by default
    if (!is_win) {
      # The gnu variants of C++11 and C++14 already disable trigraph support,
      # but when building with clang, we use -std=c++11 / -std=c++14, which
      # enables trigraph support: override that here.
      cflags_cc += [ "-fno-trigraphs" ]
    }

    # Don't warn that trigraphs are ignored, since trigraphs are disabled
    # anyway.
    cflags_cc += [ "-Wno-trigraphs" ]
  }

  if (is_mac) {
    # The system libc++ on Mac doesn't have aligned allocation in C++17.
    defines += [ "_LIBCPP_HAS_NO_ALIGNED_ALLOCATION" ]
    cflags_cc += [ "-stdlib=libc++" ]
    ldflags += [ "-stdlib=libc++" ]
  }

  # Add flags for link-time optimization. These flags enable
  # optimizations/transformations that require whole-program visibility at link
  # time, so they need to be applied to all translation units, and we may end up
  # with miscompiles if only part of the program is compiled with LTO flags. For
  # that reason, we cannot allow targets to enable or disable these flags, for
  # example by disabling the optimize configuration.
  # TODO(pcc): Make this conditional on is_official_build rather than on gn
  # flags for specific features.
  if (!is_debug && use_thin_lto && is_a_target_toolchain) {
    assert(use_lld || target_os == "chromeos",
           "gold plugin only supported with ChromeOS")

    cflags += [ "-flto=thin" ]

    if (target_os != "chromeos") {
      cflags += [ "-fsplit-lto-unit" ]
    }

    if (thin_lto_enable_optimizations) {
      lto_opt_level = 2
    } else {
      lto_opt_level = 0
    }

    if (is_win) {
      # This is a straight translation of the non-Windows flags below,
      # except we do not use the ThinLTO cache, which leaks temporary
      # files on Windows (https://crbug.com/871962).
      ldflags += [
        "/opt:lldlto=" + lto_opt_level,
        "/opt:lldltojobs=" + max_jobs_per_link,

        # Experimentally determined to yield a reasonable trade-off between
        # build time, run-time performance, and binary size.
        "-mllvm:-import-instr-limit=10",
      ]
    } else {
      ldflags += [ "-flto=thin" ]

      # Enabling ThinLTO on Chrome OS too, in an effort to reduce the memory
      # usage in crbug.com/1038040. Note this will increase build time in
      # Chrome OS.

      # Limit the parallelism to avoid too aggressive competition between
      # linker jobs. This is still suboptimal to a potential dynamic
      # resource allocation scheme, but should be good enough.
      if (use_lld) {
        ldflags += [ "-Wl,--thinlto-jobs=" + max_jobs_per_link ]

        # Limit the size of the ThinLTO cache to the lesser of 10% of
        # available disk space, 10GB and 100000 files.
        cache_policy =
            "cache_size=10%:cache_size_bytes=10g:cache_size_files=100000"
        ldflags += [
          "-Wl,--thinlto-cache-dir=" +
              rebase_path("$root_out_dir/thinlto-cache", root_build_dir),
          "-Wl,--thinlto-cache-policy,$cache_policy",
        ]
      } else {
        ldflags += [ "-Wl,-plugin-opt,jobs=" + max_jobs_per_link ]
      }

      if (use_lld) {
        ldflags += [ "-Wl,--lto-O" + lto_opt_level ]
        if (thin_lto_enable_optimizations) {
          if (is_android) {
            # TODO(gbiv): We ideally shouldn't need to specify this; ThinLTO
            # should be able to better manage binary size increases on its own.
            ldflags += [
              "-Wl,-mllvm",
              "-Wl,-import-instr-limit=5",
            ]
          }
        }
      } else {
        not_needed([ "lto_opt_level" ])
      }
    }

    # TODO(pcc): Re-enable this flag on Android. This will require libc++ to be
    # built with ThinLTO (see https://crbug.com/767901) as well as the GVR shim.
    if (!is_android) {
      cflags += [ "-fwhole-program-vtables" ]
      if (!is_win) {
        ldflags += [ "-fwhole-program-vtables" ]
      }
    }

    # This flag causes LTO to create an .ARM.attributes section with the correct
    # architecture. This is necessary because LLD will refuse to link a program
    # unless the architecture revision in .ARM.attributes is sufficiently new.
    # TODO(pcc): The contents of .ARM.attributes should be based on the
    # -march flag passed at compile time (see llvm.org/pr36291).
    if (current_cpu == "arm") {
      ldflags += [ "-march=$arm_arch" ]
    }
  }

  if (compiler_timing) {
    if (is_clang && !is_nacl) {
      if (is_win) {
        cflags += [ "/clang:-ftime-trace" ]
      } else {
        cflags += [ "-ftime-trace" ]
      }
    } else if (is_win) {
      cflags += [
        # "Documented" here:
        # http://aras-p.info/blog/2017/10/23/Best-unknown-MSVC-flag-d2cgsummary/
        "/d2cgsummary",
      ]
    }
  }

  # Pass flag to LLD so Android builds can allow debuggerd to properly symbolize
  # stack crashes (http://crbug.com/919499).
  if (use_lld && is_android) {
    ldflags += [ "-Wl,--no-rosegment" ]
  }

  # This flag enforces that member pointer base types are complete. It helps
  # prevent us from running into problems in the Microsoft C++ ABI (see
  # https://crbug.com/847724).
  if (is_clang && !is_nacl && target_os != "chromeos" && !use_xcode_clang &&
      (is_win || use_custom_libcxx)) {
    cflags += [ "-fcomplete-member-pointers" ]
  }

  # Pass the same C/C++ flags to the objective C/C++ compiler.
  cflags_objc += cflags_c
  cflags_objcc += cflags_cc

  # Assign any flags set for the C compiler to asmflags so that they are sent
  # to the assembler. The Windows assembler takes different types of flags
  # so only do so for posix platforms.
  if (is_posix || is_fuchsia) {
    asmflags += cflags
    asmflags += cflags_c
  }
}

# This provides the basic options to select the target CPU and ABI.
# It is factored out of "compiler" so that special cases can use this
# without using everything that "compiler" brings in.  Options that
# tweak code generation for a particular CPU do not belong here!
# See "compiler_codegen", below.
config("compiler_cpu_abi") {
  cflags = []
  ldflags = []
  defines = []

  if ((is_posix && !(is_mac || is_ios)) || is_fuchsia) {
    # CPU architecture. We may or may not be doing a cross compile now, so for
    # simplicity we always explicitly set the architecture.
    if (current_cpu == "x64") {
      cflags += [
        "-m64",
        "-march=$x64_arch",
      ]
      ldflags += [ "-m64" ]
    } else if (current_cpu == "x86") {
      cflags += [ "-m32" ]
      ldflags += [ "-m32" ]
      if (!is_nacl) {
        cflags += [
          "-msse2",
          "-mfpmath=sse",
          "-mmmx",
        ]
      }
    } else if (current_cpu == "arm") {
      if (is_clang && !is_android && !is_nacl) {
        cflags += [ "--target=arm-linux-gnueabihf" ]
        ldflags += [ "--target=arm-linux-gnueabihf" ]
      }
      if (!is_nacl) {
        cflags += [
          "-march=$arm_arch",
          "-mfloat-abi=$arm_float_abi",
        ]
      }
      if (arm_tune != "") {
        cflags += [ "-mtune=$arm_tune" ]
      }
    } else if (current_cpu == "arm64") {
      if (is_clang && !is_android && !is_nacl && !is_fuchsia) {
        cflags += [ "--target=aarch64-linux-gnu" ]
        ldflags += [ "--target=aarch64-linux-gnu" ]
      }
    } else if (current_cpu == "mipsel" && !is_nacl) {
      ldflags += [ "-Wl,--hash-style=sysv" ]
      if (custom_toolchain == "") {
        if (is_clang) {
          if (is_android) {
            cflags += [ "--target=mipsel-linux-android" ]
            ldflags += [ "--target=mipsel-linux-android" ]
          } else {
            cflags += [ "--target=mipsel-linux-gnu" ]
            ldflags += [ "--target=mipsel-linux-gnu" ]
          }
        } else {
          cflags += [ "-EL" ]
          ldflags += [ "-EL" ]
        }
      }

      if (mips_arch_variant == "r6") {
        cflags += [ "-mno-odd-spreg" ]
        ldflags += [ "-mips32r6" ]
        if (is_clang) {
          cflags += [
            "-march=mipsel",
            "-mcpu=mips32r6",
          ]
        } else {
          cflags += [
            "-mips32r6",
            "-Wa,-mips32r6",
          ]
          if (is_android) {
            ldflags += [ "-Wl,-melf32ltsmip" ]
          }
        }
        if (mips_use_msa == true) {
          cflags += [
            "-mmsa",
            "-mfp64",
          ]
        }
      } else if (mips_arch_variant == "r2") {
        ldflags += [ "-mips32r2" ]
        if (is_clang) {
          cflags += [
            "-march=mipsel",
            "-mcpu=mips32r2",
          ]
        } else {
          cflags += [
            "-mips32r2",
            "-Wa,-mips32r2",
          ]
          if (mips_float_abi == "hard" && mips_fpu_mode != "") {
            cflags += [ "-m$mips_fpu_mode" ]
          }
        }
      } else if (mips_arch_variant == "r1") {
        ldflags += [ "-mips32" ]
        if (is_clang) {
          cflags += [
            "-march=mipsel",
            "-mcpu=mips32",
          ]
        } else {
          cflags += [
            "-mips32",
            "-Wa,-mips32",
          ]
        }
      } else if (mips_arch_variant == "loongson3") {
        defines += [ "_MIPS_ARCH_LOONGSON" ]
        cflags += [
          "-march=loongson3a",
          "-mno-branch-likely",
          "-Wa,-march=loongson3a",
        ]
      }

      if (mips_dsp_rev == 1) {
        cflags += [ "-mdsp" ]
      } else if (mips_dsp_rev == 2) {
        cflags += [ "-mdspr2" ]
      }

      cflags += [ "-m${mips_float_abi}-float" ]
    } else if (current_cpu == "mips" && !is_nacl) {
      ldflags += [ "-Wl,--hash-style=sysv" ]
      if (custom_toolchain == "") {
        if (is_clang) {
          cflags += [ "--target=mips-linux-gnu" ]
          ldflags += [ "--target=mips-linux-gnu" ]
        } else {
          cflags += [ "-EB" ]
          ldflags += [ "-EB" ]
        }
      }

      if (mips_arch_variant == "r6") {
        cflags += [
          "-mips32r6",
          "-Wa,-mips32r6",
        ]
        if (mips_use_msa == true) {
          cflags += [
            "-mmsa",
            "-mfp64",
          ]
        }
      } else if (mips_arch_variant == "r2") {
        cflags += [
          "-mips32r2",
          "-Wa,-mips32r2",
        ]
        if (mips_float_abi == "hard" && mips_fpu_mode != "") {
          cflags += [ "-m$mips_fpu_mode" ]
        }
      } else if (mips_arch_variant == "r1") {
        cflags += [
          "-mips32",
          "-Wa,-mips32",
        ]
      }

      if (mips_dsp_rev == 1) {
        cflags += [ "-mdsp" ]
      } else if (mips_dsp_rev == 2) {
        cflags += [ "-mdspr2" ]
      }

      cflags += [ "-m${mips_float_abi}-float" ]
    } else if (current_cpu == "mips64el") {
      cflags += [ "-D__SANE_USERSPACE_TYPES__" ]
      ldflags += [ "-Wl,--hash-style=sysv" ]
      if (custom_toolchain == "") {
        if (is_clang) {
          if (is_android) {
            cflags += [ "--target=mips64el-linux-android" ]
            ldflags += [ "--target=mips64el-linux-android" ]
          } else {
            cflags += [ "--target=mips64el-linux-gnuabi64" ]
            ldflags += [ "--target=mips64el-linux-gnuabi64" ]
          }
        } else {
          cflags += [
            "-EL",
            "-mabi=64",
          ]
          ldflags += [
            "-EL",
            "-mabi=64",
          ]
        }
      }

      if (mips_arch_variant == "r6") {
        if (is_clang) {
          cflags += [
            "-march=mips64el",
            "-mcpu=mips64r6",
          ]
        } else {
          cflags += [
            "-mips64r6",
            "-Wa,-mips64r6",
          ]
          ldflags += [ "-mips64r6" ]
        }
        if (mips_use_msa == true) {
          cflags += [
            "-mmsa",
            "-mfp64",
          ]
        }
      } else if (mips_arch_variant == "r2") {
        ldflags += [ "-mips64r2" ]
        if (is_clang) {
          cflags += [
            "-march=mips64el",
            "-mcpu=mips64r2",
          ]
        } else {
          cflags += [
            "-mips64r2",
            "-Wa,-mips64r2",
          ]
        }
      } else if (mips_arch_variant == "loongson3") {
        defines += [ "_MIPS_ARCH_LOONGSON" ]
        cflags += [
          "-march=loongson3a",
          "-mno-branch-likely",
          "-Wa,-march=loongson3a",
        ]
      }
    } else if (current_cpu == "mips64") {
      ldflags += [ "-Wl,--hash-style=sysv" ]
      if (custom_toolchain == "") {
        if (is_clang) {
          cflags += [ "--target=mips64-linux-gnuabi64" ]
          ldflags += [ "--target=mips64-linux-gnuabi64" ]
        } else {
          cflags += [
            "-EB",
            "-mabi=64",
          ]
          ldflags += [
            "-EB",
            "-mabi=64",
          ]
        }
      }

      if (mips_arch_variant == "r6") {
        cflags += [
          "-mips64r6",
          "-Wa,-mips64r6",
        ]
        ldflags += [ "-mips64r6" ]

        if (mips_use_msa == true) {
          cflags += [
            "-mmsa",
            "-mfp64",
          ]
        }
      } else if (mips_arch_variant == "r2") {
        cflags += [
          "-mips64r2",
          "-Wa,-mips64r2",
        ]
        ldflags += [ "-mips64r2" ]
      }
    } else if (current_cpu == "pnacl" && is_nacl_nonsfi) {
      if (target_cpu == "x86" || target_cpu == "x64") {
        cflags += [
          "-arch",
          "x86-32-nonsfi",
          "--pnacl-bias=x86-32-nonsfi",
          "--target=i686-unknown-nacl",
        ]
        ldflags += [
          "-arch",
          "x86-32-nonsfi",
          "--target=i686-unknown-nacl",
        ]
      } else if (target_cpu == "arm") {
        cflags += [
          "-arch",
          "arm-nonsfi",
          "-mfloat-abi=hard",
          "--pnacl-bias=arm-nonsfi",
          "--target=armv7-unknown-nacl-gnueabihf",
        ]
        ldflags += [
          "-arch",
          "arm-nonsfi",
          "--target=armv7-unknown-nacl-gnueabihf",
        ]
      }
    } else if (current_cpu == "ppc64") {
      if (current_os == "aix") {
        cflags += [ "-maix64" ]
        ldflags += [ "-maix64" ]
      } else {
        cflags += [ "-m64" ]
        ldflags += [ "-m64" ]
      }
    } else if (current_cpu == "s390x") {
      cflags += [ "-m64" ]
      ldflags += [ "-m64" ]
    }
  }

  asmflags = cflags
}

# This provides options to tweak code generation that are necessary
# for particular Chromium code or for working around particular
# compiler bugs (or the combination of the two).
config("compiler_codegen") {
  configs = []
  cflags = []
  ldflags = []

  if (is_nacl) {
    configs += [ "//build/config/nacl:compiler_codegen" ]
  }

  if (current_cpu == "arm64" && is_android) {
    # On arm64 disable outlining for Android. See crbug.com/931297 for more
    # information.
    cflags += [ "-mno-outline" ]

    # This can be removed once https://bugs.llvm.org/show_bug.cgi?id=40348
    # has been resolved, and -mno-outline is obeyed by the linker during
    # ThinLTO.
    ldflags += [ "-Wl,-mllvm,-enable-machine-outliner=never" ]
  }

  asmflags = cflags
}

# This provides options that make the build deterministic, so that the same
# revision produces the same output, independent of the name of the build
# directory and of the computer the build is done on.
# The relative path from build dir to source dir makes it into the build
# outputs, so it's recommended that you use a build dir two levels deep
# (e.g. "out/Release") so that you get the same "../.." path as all the bots
# in your build outputs.
config("compiler_deterministic") {
  cflags = []
  ldflags = []

  # Eliminate build metadata (__DATE__, __TIME__ and __TIMESTAMP__) for
  # deterministic build.  See https://crbug.com/314403
  if (!is_official_build) {
    if (is_win && !is_clang) {
      cflags += [
        "/wd4117",  # Trying to define or undefine a predefined macro.
        "/D__DATE__=",
        "/D__TIME__=",
        "/D__TIMESTAMP__=",
      ]
    } else {
      cflags += [
        "-Wno-builtin-macro-redefined",
        "-D__DATE__=",
        "-D__TIME__=",
        "-D__TIMESTAMP__=",
      ]
    }
  }

  # Makes builds independent of absolute file path.
  if (is_clang && strip_absolute_paths_from_debug_symbols) {
    # If debug option is given, clang includes $cwd in debug info by default.
    # For such build, this flag generates reproducible obj files even we use
    # different build directory like "out/feature_a" and "out/feature_b" if
    # we build same files with same compile flag.
    # Other paths are already given in relative, no need to normalize them.
    cflags += [
      "-Xclang",
      "-fdebug-compilation-dir",
      "-Xclang",
      ".",
    ]
    if (!is_win) {
      # We don't use clang -cc1as on Windows (yet? https://crbug.com/762167)
      asmflags = [ "-Wa,-fdebug-compilation-dir,." ]
    }

    if (is_win && use_lld) {
      if (symbol_level == 2 || (is_clang && using_sanitizer)) {
        # Absolutize source file paths for PDB. Pass the real build directory
        # if the pdb contains source-level debug information and if linker
        # reproducibility is not critical.
        ldflags += [ "/PDBSourcePath:" + rebase_path(root_build_dir) ]
      } else {
        # Use a fake fixed base directory for paths in the pdb to make the pdb
        # output fully deterministic and independent of the build directory.
        ldflags += [ "/PDBSourcePath:o:\fake\prefix" ]
      }
    }
  }

  # Tells the compiler not to use absolute paths when passing the default
  # paths to the tools it invokes. We don't want this because we don't
  # really need it and it can mess up the goma cache entries.
  if (is_clang && !is_nacl) {
    cflags += [ "-no-canonical-prefixes" ]
  }
}

config("clang_revision") {
  if (is_clang && clang_base_path == default_clang_base_path) {
    update_args = [
      "--print-revision",
      "--verify-version=$clang_version",
    ]
    if (llvm_force_head_revision) {
      update_args += [ "--llvm-force-head-revision" ]
    }
    clang_revision = exec_script("//tools/clang/scripts/update.py",
                                 update_args,
                                 "trim string")

    # This is here so that all files get recompiled after a clang roll and
    # when turning clang on or off. (defines are passed via the command line,
    # and build system rebuild things when their commandline changes). Nothing
    # should ever read this define.
    defines = [ "CR_CLANG_REVISION=\"$clang_revision\"" ]
  }
}

config("compiler_arm_fpu") {
  if (current_cpu == "arm" && !is_ios && !is_nacl) {
    cflags = [ "-mfpu=$arm_fpu" ]
    if (!arm_use_thumb) {
      cflags += [ "-marm" ]
    }
    asmflags = cflags
  }
}

config("compiler_arm_thumb") {
  if (current_cpu == "arm" && arm_use_thumb && is_posix &&
      !(is_mac || is_ios || is_nacl)) {
    cflags = [ "-mthumb" ]
  }
}

config("compiler_arm") {
  if (current_cpu == "arm" && is_chromeos) {
    # arm is normally the default mode for clang, but on chromeos a wrapper
    # is used to pass -mthumb, and therefor change the default.
    cflags = [ "-marm" ]
  }
}

# runtime_library -------------------------------------------------------------
#
# Sets the runtime library and associated options.
#
# How do you determine what should go in here vs. "compiler" above? Consider if
# a target might choose to use a different runtime library (ignore for a moment
# if this is possible or reasonable on your system). If such a target would want
# to change or remove your option, put it in the runtime_library config. If a
# target wants the option regardless, put it in the compiler config.

config("runtime_library") {
  configs = []

  # The order of this config is important: it must appear before
  # android:runtime_library.  This is to ensure libc++ appears before
  # libandroid_support in the -isystem include order.  Otherwise, there will be
  # build errors related to symbols declared in math.h.
  if (use_custom_libcxx) {
    configs += [ "//build/config/c++:runtime_library" ]
  }

  # TODO(crbug.com/830987): Come up with a better name for is POSIX + Fuchsia
  # configuration.
  if (is_posix || is_fuchsia) {
    configs += [ "//build/config/posix:runtime_library" ]
  }

  # System-specific flags. If your compiler flags apply to one of the
  # categories here, add it to the associated file to keep this shared config
  # smaller.
  if (is_win) {
    configs += [ "//build/config/win:runtime_library" ]
  } else if (is_linux) {
    configs += [ "//build/config/linux:runtime_library" ]
  } else if (is_ios) {
    configs += [ "//build/config/ios:runtime_library" ]
  } else if (is_mac) {
    configs += [ "//build/config/mac:runtime_library" ]
  } else if (is_android) {
    configs += [ "//build/config/android:runtime_library" ]
  }

  if (is_component_build) {
    defines = [ "COMPONENT_BUILD" ]
  }
}

# default_warnings ------------------------------------------------------------
#
# Collects all warning flags that are used by default.  This is used as a
# subconfig of both chromium_code and no_chromium_code.  This way these
# flags are guaranteed to appear on the compile command line after -Wall.
config("default_warnings") {
  cflags = []
  cflags_c = []
  cflags_cc = []
  ldflags = []

  if (is_win) {
    if (treat_warnings_as_errors) {
      cflags += [ "/WX" ]
    }
    if (fatal_linker_warnings) {
      ldflags = [ "/WX" ]
    }

    cflags += [
      # Warnings permanently disabled:

      # C4091: 'typedef ': ignored on left of 'X' when no variable is
      #                    declared.
      # This happens in a number of Windows headers. Dumb.
      "/wd4091",

      # C4127: conditional expression is constant
      # This warning can in theory catch dead code and other problems, but
      # triggers in far too many desirable cases where the conditional
      # expression is either set by macros or corresponds some legitimate
      # compile-time constant expression (due to constant template args,
      # conditionals comparing the sizes of different types, etc.).  Some of
      # these can be worked around, but it's not worth it.
      "/wd4127",

      # C4251: 'identifier' : class 'type' needs to have dll-interface to be
      #        used by clients of class 'type2'
      # This is necessary for the shared library build.
      "/wd4251",

      # C4275:  non dll-interface class used as base for dll-interface class
      # This points out a potential (but rare) problem with referencing static
      # fields of a non-exported base, through the base's non-exported inline
      # functions, or directly. The warning is subtle enough that people just
      # suppressed it when they saw it, so it's not worth it.
      "/wd4275",

      # C4312 is a VS 2015 64-bit warning for integer to larger pointer.
      # TODO(brucedawson): fix warnings, crbug.com/554200
      "/wd4312",

      # C4324 warns when padding is added to fulfill alignas requirements,
      # but can trigger in benign cases that are difficult to individually
      # suppress.
      "/wd4324",

      # C4351: new behavior: elements of array 'array' will be default
      #        initialized
      # This is a silly "warning" that basically just alerts you that the
      # compiler is going to actually follow the language spec like it's
      # supposed to, instead of not following it like old buggy versions did.
      # There's absolutely no reason to turn this on.
      "/wd4351",

      # C4355: 'this': used in base member initializer list
      # It's commonly useful to pass |this| to objects in a class' initializer
      # list.  While this warning can catch real bugs, most of the time the
      # constructors in question don't attempt to call methods on the passed-in
      # pointer (until later), and annotating every legit usage of this is
      # simply more hassle than the warning is worth.
      "/wd4355",

      # C4503: 'identifier': decorated name length exceeded, name was
      #        truncated
      # This only means that some long error messages might have truncated
      # identifiers in the presence of lots of templates.  It has no effect on
      # program correctness and there's no real reason to waste time trying to
      # prevent it.
      "/wd4503",

      # Warning C4589 says: "Constructor of abstract class ignores
      # initializer for virtual base class." Disable this warning because it
      # is flaky in VS 2015 RTM. It triggers on compiler generated
      # copy-constructors in some cases.
      "/wd4589",

      # C4611: interaction between 'function' and C++ object destruction is
      #        non-portable
      # This warning is unavoidable when using e.g. setjmp/longjmp.  MSDN
      # suggests using exceptions instead of setjmp/longjmp for C++, but
      # Chromium code compiles without exception support.  We therefore have to
      # use setjmp/longjmp for e.g. JPEG decode error handling, which means we
      # have to turn off this warning (and be careful about how object
      # destruction happens in such cases).
      "/wd4611",

      # Warnings to evaluate and possibly fix/reenable later:

      "/wd4100",  # Unreferenced formal function parameter.
      "/wd4121",  # Alignment of a member was sensitive to packing.
      "/wd4244",  # Conversion: possible loss of data.
      "/wd4505",  # Unreferenced local function has been removed.
      "/wd4510",  # Default constructor could not be generated.
      "/wd4512",  # Assignment operator could not be generated.
      "/wd4610",  # Class can never be instantiated, constructor required.
      "/wd4838",  # Narrowing conversion. Doesn't seem to be very useful.
      "/wd4995",  # 'X': name was marked as #pragma deprecated
      "/wd4996",  # Deprecated function warning.

      # These are variable shadowing warnings that are new in VS2015. We
      # should work through these at some point -- they may be removed from
      # the RTM release in the /W4 set.
      "/wd4456",
      "/wd4457",
      "/wd4458",
      "/wd4459",

      # All of our compilers support the extensions below.
      "/wd4200",  # nonstandard extension used: zero-sized array in struct/union
      "/wd4201",  # nonstandard extension used: nameless struct/union
      "/wd4204",  # nonstandard extension used : non-constant aggregate
                  # initializer

      "/wd4221",  # nonstandard extension used : 'identifier' : cannot be
                  # initialized using address of automatic variable

      # http://crbug.com/588506 - Conversion suppressions waiting on Clang
      # -Wconversion.
      "/wd4245",  # 'conversion' : conversion from 'type1' to 'type2',
                  # signed/unsigned mismatch

      "/wd4267",  # 'var' : conversion from 'size_t' to 'type', possible loss of
                  # data

      "/wd4305",  # 'identifier' : truncation from 'type1' to 'type2'
      "/wd4389",  # 'operator' : signed/unsigned mismatch

      "/wd4702",  # unreachable code

      # http://crbug.com/848979 - MSVC is more conservative than Clang with
      # regards to variables initialized and consumed in different branches.
      "/wd4701",  # Potentially uninitialized local variable 'name' used
      "/wd4703",  # Potentially uninitialized local pointer variable 'name' used

      # http://crbug.com/848979 - Remaining Clang permitted warnings.
      "/wd4661",  # 'identifier' : no suitable definition provided for explicit
                  # template instantiation request

      "/wd4706",  # assignment within conditional expression
                  # MSVC is stricter and requires a boolean expression.

      "/wd4715",  # 'function' : not all control paths return a value'
                  # MSVC does not analyze switch (enum) for completeness.
    ]

    cflags_cc += [
      # Allow "noexcept" annotations even though we compile with exceptions
      # disabled.
      "/wd4577",
    ]

    if (current_cpu == "x86") {
      cflags += [
        # VC++ 2015 changes 32-bit size_t truncation warnings from 4244 to
        # 4267. Example: short TruncTest(size_t x) { return x; }
        # Since we disable 4244 we need to disable 4267 during migration.
        # TODO(jschuh): crbug.com/167187 fix size_t to int truncations.
        "/wd4267",
      ]
    }
  } else {
    if ((is_mac || is_ios) && !is_nacl) {
      # When compiling Objective-C, warns if a method is used whose
      # availability is newer than the deployment target.
      cflags += [ "-Wunguarded-availability" ]
    }

    if (is_ios) {
      # When compiling Objective-C, warns if a selector named via @selector has
      # not been defined in any visible interface.
      cflags += [ "-Wundeclared-selector" ]
    }

    # Suppress warnings about ABI changes on ARM (Clang doesn't give this
    # warning).
    if (current_cpu == "arm" && !is_clang) {
      cflags += [ "-Wno-psabi" ]
    }

    if (!is_clang) {
      cflags_cc += [
        # See comment for -Wno-c++11-narrowing.
        "-Wno-narrowing",
      ]

      # -Wno-class-memaccess warns about hash table and vector in blink.
      # But the violation is intentional.
      if (!is_nacl) {
        cflags_cc += [ "-Wno-class-memaccess" ]
      }

      # -Wunused-local-typedefs is broken in gcc,
      # https://gcc.gnu.org/bugzilla/show_bug.cgi?id=63872
      cflags += [ "-Wno-unused-local-typedefs" ]

      # Don't warn about "maybe" uninitialized. Clang doesn't include this
      # in -Wall but gcc does, and it gives false positives.
      cflags += [ "-Wno-maybe-uninitialized" ]
      cflags += [ "-Wno-deprecated-declarations" ]

      # -Wcomment gives too many false positives in the case a
      # backslash ended comment line is followed by a new line of
      # comments
      # https://gcc.gnu.org/bugzilla/show_bug.cgi?id=61638
      cflags += [ "-Wno-comments" ]

      # -Wpacked-not-aligned complains all generated mojom-shared-internal.h
      # files.
      cflags += [ "-Wno-packed-not-aligned" ]
    }
  }

  # Common Clang and GCC warning setup.
  if (!is_win || is_clang) {
    cflags += [
      # Disables.
      "-Wno-missing-field-initializers",  # "struct foo f = {0};"
      "-Wno-unused-parameter",  # Unused function parameters.
    ]
  }

  if (is_clang) {
    cflags += [
      # TODO(thakis): Consider -Wloop-analysis (turns on
      # -Wrange-loop-analysis too).

      # This warns on using ints as initializers for floats in
      # initializer lists (e.g. |int a = f(); CGSize s = { a, a };|),
      # which happens in several places in chrome code. Not sure if
      # this is worth fixing.
      "-Wno-c++11-narrowing",

      # TODO(thakis): This used to be implied by -Wno-unused-function,
      # which we no longer use. Check if it makes sense to remove
      # this as well. http://crbug.com/316352
      "-Wno-unneeded-internal-declaration",
    ]

    # use_xcode_clang only refers to the iOS toolchain, host binaries use
    # chromium's clang always.
    if (!is_nacl) {
      cflags += [
        # TODO(thakis): https://crbug.com/604888
        "-Wno-undefined-var-template",
      ]

      if (is_win) {
        # TODO(thakis): https://crbug.com/617318
        # Currently goma can not handle case sensitiveness for windows well.
        cflags += [ "-Wno-nonportable-include-path" ]
      }

      if (current_toolchain == host_toolchain || !use_xcode_clang) {
        # Flags NaCl (Clang 3.7) and Xcode 9.2 (Clang clang-900.0.39.2) do not
        # recognize.
        cflags += [
          # Ignore warnings about MSVC optimization pragmas.
          # TODO(thakis): Only for no_chromium_code? http://crbug.com/912662
          "-Wno-ignored-pragma-optimize",

          # TODO(https://crbug.com/989932): Evaluate and possibly enable.
          "-Wno-implicit-int-float-conversion",

          # TODO(https://crbug.com/999886): Clean up, enable.
          "-Wno-final-dtor-non-final-class",

          # TODO(https://crbug.com/1016945) Clean up, enable.
          "-Wno-builtin-assume-aligned-alignment",

          # TODO(https://crbug.com/1028110): Evaluate and possible enable.
          "-Wno-deprecated-copy",

          # TODO(https://crbug.com/1050281): Clean up, enable.
          "-Wno-non-c-typedef-for-linkage",
        ]

        cflags_c += [
          # TODO(https://crbug.com/995993): Clean up and enable.
          "-Wno-implicit-fallthrough",
        ]

        if (enable_wmax_tokens) {
          cflags += [ "-Wmax-tokens" ]
        } else {
          # TODO(https://crbug.com/1049569): Remove after Clang 87b235db.
          cflags += [ "-Wno-max-tokens" ]
        }
      }
    }
  }
}

# chromium_code ---------------------------------------------------------------
#
# Toggles between higher and lower warnings for code that is (or isn't)
# part of Chromium.

config("chromium_code") {
  if (is_win) {
    cflags = [ "/W4" ]  # Warning level 4.

    if (is_clang) {
      # Opt in to additional [[nodiscard]] on standard library methods.
      defines = [ "_HAS_NODISCARD" ]
    }
  } else {
    cflags = [ "-Wall" ]
    if (treat_warnings_as_errors) {
      cflags += [ "-Werror" ]

      # The compiler driver can sometimes (rarely) emit warnings before calling
      # the actual linker.  Make sure these warnings are treated as errors as
      # well.
      ldflags = [ "-Werror" ]
    }
    if (is_clang) {
      # Enable extra warnings for chromium_code when we control the compiler.
      cflags += [ "-Wextra" ]
    }

    # In Chromium code, we define __STDC_foo_MACROS in order to get the
    # C99 macros on Mac and Linux.
    defines = [
      "__STDC_CONSTANT_MACROS",
      "__STDC_FORMAT_MACROS",
    ]

    if (!is_debug && !using_sanitizer && current_cpu != "s390x" &&
        current_cpu != "s390" && current_cpu != "ppc64" &&
        current_cpu != "mips" && current_cpu != "mips64") {
      # Non-chromium code is not guaranteed to compile cleanly with
      # _FORTIFY_SOURCE. Also, fortified build may fail when optimizations are
      # disabled, so only do that for Release build.
      defines += [ "_FORTIFY_SOURCE=2" ]
    }

    if (is_mac) {
      cflags_objc = [ "-Wobjc-missing-property-synthesis" ]
      cflags_objcc = [ "-Wobjc-missing-property-synthesis" ]
    }
  }

  if (is_clang) {
    cflags += [
      # Warn on missing break statements at the end of switch cases.
      # For intentional fallthrough, use FALLTHROUGH; from
      # base/compiler_specific.h
      "-Wimplicit-fallthrough",
    ]

    # TODO(thakis): Enable this more often, https://crbug.com/346399
    # use_libfuzzer: https://crbug.com/1063180
    if (!is_nacl && !use_libfuzzer) {
      cflags += [ "-Wunreachable-code" ]
    }

    # Thread safety analysis is broken under nacl: https://crbug.com/982423.
    if (!is_nacl) {
      cflags += [
        # Thread safety analysis. See base/thread_annotations.h and
        # https://clang.llvm.org/docs/ThreadSafetyAnalysis.html
        "-Wthread-safety",
      ]
    }

    # TODO(thakis): Enable this for more platforms, https://crbug.com/926235
    # ChromeOS: http://crbug.com/940863
    # Chromecast: http://crbug.com/942554
    has_dchecks = is_debug || dcheck_always_on
    if (!has_dchecks && is_ios && use_xcode_clang) {
      # TODO(thakis): Remove this branch once Xcode's clang has clang r356148.
      cflags_c = [ "-Wextra-semi" ]
      cflags_cc = [ "-Wextra-semi" ]
    } else if (!has_dchecks && is_chromeos && is_chrome_branded) {
      # Temporarily disable -Wextra-semi for Chrome on Chrome OS.
    } else if (is_chromecast && chromecast_branding != "public") {
      # Temporarily disable -Wextra-semi for Chromecast.
    } else {
      cflags += [ "-Wextra-semi" ]
    }
  }

  configs = [ ":default_warnings" ]
}

config("no_chromium_code") {
  cflags = []
  cflags_cc = []
  defines = []

  if (is_win) {
    cflags += [
      "/W3",  # Warning level 3.
      "/wd4800",  # Disable warning when forcing value to bool.
      "/wd4267",  # TODO(jschuh): size_t to int.
      "/wd4996",  # Deprecated function warning.
    ]
    defines += [
      "_CRT_NONSTDC_NO_WARNINGS",
      "_CRT_NONSTDC_NO_DEPRECATE",
    ]
  } else {
    # GCC may emit unsuppressible warnings so don't add -Werror for no chromium
    # code. crbug.com/589724
    if (treat_warnings_as_errors && is_clang) {
      cflags += [ "-Werror" ]
      ldflags = [ "-Werror" ]
    }
    if (is_clang && !is_nacl) {
      # TODO(thakis): Remove !is_nacl once
      # https://codereview.webrtc.org/1552863002/ made its way into chromium.
      cflags += [ "-Wall" ]
    }
  }

  if (is_clang) {
    cflags += [
      # Lots of third-party libraries have unused variables. Instead of
      # suppressing them individually, we just blanket suppress them here.
      "-Wno-unused-variable",
    ]
    if (!is_nacl && (current_toolchain == host_toolchain || !use_xcode_clang)) {
      cflags += [
        # TODO(https://crbug.com/1031169): Clean up and enable.
        "-Wno-misleading-indentation",
      ]
    }
  }

  configs = [ ":default_warnings" ]
}

# noshadowing -----------------------------------------------------------------
#
# Allows turning -Wshadow on.

config("noshadowing") {
  # This flag has to be disabled for nacl because the nacl compiler is too
  # strict about shadowing.
  if (is_clang && !is_nacl) {
    cflags = [ "-Wshadow" ]
  }
}

# rtti ------------------------------------------------------------------------
#
# Allows turning Run-Time Type Identification on or off.

config("rtti") {
  if (is_win) {
    cflags_cc = [ "/GR" ]
  } else {
    cflags_cc = [ "-frtti" ]
  }
}

config("no_rtti") {
  # Some sanitizer configs may require RTTI to be left enabled globally
  if (!use_rtti) {
    if (is_win) {
      cflags_cc = [ "/GR-" ]
    } else {
      cflags_cc = [ "-fno-rtti" ]
      cflags_objcc = cflags_cc
    }
  }
}

# export_dynamic ---------------------------------------------------------------
#
# Ensures all exported symbols are added to the dynamic symbol table.  This is
# necessary to expose Chrome's custom operator new() and operator delete() (and
# other memory-related symbols) to libraries.  Otherwise, they might
# (de)allocate memory on a different heap, which would spell trouble if pointers
# to heap-allocated memory are passed over shared library boundaries.
config("export_dynamic") {
  if (is_desktop_linux || export_libcxxabi_from_executables) {
    ldflags = [ "-rdynamic" ]
  }
}

# thin_archive -----------------------------------------------------------------
#
# Enables thin archives on posix, and on windows when the lld linker is used.
# Regular archives directly include the object files used to generate it.
# Thin archives merely reference the object files.
# This makes building them faster since it requires less disk IO, but is
# inappropriate if you wish to redistribute your static library.
# This config is added to the global config, so thin archives should already be
# enabled.  If you want to make a distributable static library, you need to do 2
# things:
# 1. Set complete_static_lib so that all dependencies of the library make it
#    into the library. See `gn help complete_static_lib` for details.
# 2. Remove the thin_archive config, so that the .a file actually contains all
#    .o files, instead of just references to .o files in the build directoy
config("thin_archive") {
  # Mac and iOS use the mac-specific "libtool" command, not ar, which doesn't
  # have a "thin archive" mode (it does accept -T, but it means truncating
  # archive names to 16 characters, which is not what we want).
  if ((is_posix && !is_nacl && !is_mac && !is_ios) || is_fuchsia) {
    arflags = [ "-T" ]
  } else if (is_win && use_lld) {
    arflags = [ "/llvmlibthin" ]
  }
}

# exceptions -------------------------------------------------------------------
#
# Allows turning Exceptions on or off.
# Note: exceptions are disallowed in Google code.

config("exceptions") {
  if (is_win) {
    # Enables exceptions in the STL.
    if (!use_custom_libcxx) {
      defines = [ "_HAS_EXCEPTIONS=1" ]
    }
    cflags_cc = [ "/EHsc" ]
  } else {
    cflags_cc = [ "-fexceptions" ]
    cflags_objcc = cflags_cc
  }
}

config("no_exceptions") {
  if (is_win) {
    # Disables exceptions in the STL.
    # libc++ uses the __has_feature macro to control whether to use exceptions,
    # so defining this macro is unnecessary. Defining _HAS_EXCEPTIONS to 0 also
    # breaks libc++ because it depends on MSVC headers that only provide certain
    # declarations if _HAS_EXCEPTIONS is 1. Those MSVC headers do not use
    # exceptions, despite being conditional on _HAS_EXCEPTIONS.
    if (!use_custom_libcxx) {
      defines = [ "_HAS_EXCEPTIONS=0" ]
    }
  } else {
    cflags_cc = [ "-fno-exceptions" ]
    cflags_objcc = cflags_cc
  }
}

# Warnings ---------------------------------------------------------------------

# This will generate warnings when using Clang if code generates exit-time
# destructors, which will slow down closing the program.
# TODO(thakis): Make this a blacklist instead, http://crbug.com/101600
config("wexit_time_destructors") {
  if (is_clang) {
    cflags = [ "-Wexit-time-destructors" ]
  }
}

# On Windows compiling on x64, VC will issue a warning when converting
# size_t to int because it will truncate the value. Our code should not have
# these warnings and one should use a static_cast or a checked_cast for the
# conversion depending on the case. However, a lot of code still needs to be
# fixed. Apply this config to such targets to disable the warning.
#
# Note that this can be applied regardless of platform and architecture to
# clean up the call sites. This will only apply the flag when necessary.
#
# This config is just an alias to no_shorten_64_warnings and will
# suppress a superset of warning 4267 and any 64-bit -> 32-bit implicit
# conversions. Having both for a time means not having to go through and
# update all references to no_size_t_to_int_warning throughout the codebase
# atomically.
#
# Any new warning suppressions should use the no_shorten_64_warnings
# config below and not this.
#
# TODO(jschuh): crbug.com/167187 fix this and delete this config.
config("no_size_t_to_int_warning") {
  configs = [ ":no_shorten_64_warnings" ]
}

# As part of re-enabling -Wconversion (see issue 588506) some code
# will continue to generate warnings.
# The first warning to be enabled will be -Wshorten-64-to-32.
#
# Code that currently generates warnings for this can include this
# config to disable them.
config("no_shorten_64_warnings") {
  if (current_cpu == "x64" || current_cpu == "arm64") {
    if (is_clang) {
      cflags = [ "-Wno-shorten-64-to-32" ]
    } else {
      if (is_win) {
        # MSVC does not have an explicit warning equivalent to
        # -Wshorten-64-to-32 but 4267 warns for size_t -> int
        # on 64-bit builds, so is the closest.
        cflags = [ "/wd4267" ]
      }
    }
  }
}

# Some code presumes that pointers to structures/objects are compatible
# regardless of whether what they point to is already known to be valid.
# gcc 4.9 and earlier had no way of suppressing this warning without
# suppressing the rest of them.  Here we centralize the identification of
# the gcc 4.9 toolchains.
config("no_incompatible_pointer_warnings") {
  cflags = []
  if (is_clang) {
    cflags += [ "-Wno-incompatible-pointer-types" ]
  } else if (current_cpu == "mipsel" || current_cpu == "mips64el") {
    cflags += [ "-w" ]
  } else if (is_chromeos && current_cpu == "arm") {
    cflags += [ "-w" ]
  }
}

# Optimization -----------------------------------------------------------------
#
# The BUILDCONFIG file sets the "default_optimization" config on targets by
# default. It will be equivalent to either "optimize" (release) or
# "no_optimize" (debug) optimization configs.
#
# You can override the optimization level on a per-target basis by removing the
# default config and then adding the named one you want:
#
#   configs -= [ "//build/config/compiler:default_optimization" ]
#   configs += [ "//build/config/compiler:optimize_max" ]

# Shared settings for both "optimize" and "optimize_max" configs.
# IMPORTANT: On Windows "/O1" and "/O2" must go before the common flags.
if (is_win) {
  common_optimize_on_cflags = [
    "/Ob2",  # Both explicit and auto inlining.
    "/Oy-",  # Disable omitting frame pointers, must be after /O2.
    "/Zc:inline",  # Remove unreferenced COMDAT (faster links).
  ]
  if (!is_asan) {
    common_optimize_on_cflags += [
      # Put data in separate COMDATs. This allows the linker
      # to put bit-identical constants at the same address even if
      # they're unrelated constants, which saves binary size.
      # This optimization can't be used when ASan is enabled because
      # it is not compatible with the ASan ODR checker.
      "/Gw",
    ]
  }
  common_optimize_on_ldflags = []

  # /OPT:ICF is not desirable in Debug builds, since code-folding can result in
  # misleading symbols in stack traces.
  if (!is_debug && !is_component_build) {
    common_optimize_on_ldflags += [ "/OPT:ICF" ]  # Redundant COMDAT folding.
  }

  if (is_official_build) {
    common_optimize_on_ldflags += [ "/OPT:REF" ]  # Remove unreferenced data.
    # TODO(thakis): Add LTO/PGO clang flags eventually, https://crbug.com/598772
  }
} else {
  common_optimize_on_cflags = []
  common_optimize_on_ldflags = []

  if (is_android) {
    # TODO(jdduke) Re-enable on mips after resolving linking
    # issues with libc++ (crbug.com/456380).
    if (current_cpu != "mipsel" && current_cpu != "mips64el") {
      common_optimize_on_ldflags += [
        # Warn in case of text relocations.
        "-Wl,--warn-shared-textrel",
      ]
    }
  }

  if (is_mac || is_ios) {
    if (symbol_level == 2) {
      # Mac dead code stripping requires symbols.
      common_optimize_on_ldflags += [ "-Wl,-dead_strip" ]
    }

    if (is_official_build) {
      common_optimize_on_ldflags += [
        "-Wl,-no_data_in_code_info",
        "-Wl,-no_function_starts",
      ]
    }
  } else if (current_os != "aix") {
    # Non-Mac Posix flags.
    # Aix does not support these.

    common_optimize_on_cflags += [
      # Don't emit the GCC version ident directives, they just end up in the
      # .comment section taking up binary size.
      "-fno-ident",

      # Put data and code in their own sections, so that unused symbols
      # can be removed at link time with --gc-sections.
      "-fdata-sections",
      "-ffunction-sections",
    ]

    common_optimize_on_ldflags += [
      # Specifically tell the linker to perform optimizations.
      # See http://lwn.net/Articles/192624/ .
      # -O2 enables string tail merge optimization in gold and lld.
      "-Wl,-O2",
      "-Wl,--gc-sections",
    ]
  }
}

config("default_stack_frames") {
  if (is_posix || is_fuchsia) {
    if (enable_frame_pointers) {
      cflags = [ "-fno-omit-frame-pointer" ]

      # Omit frame pointers for leaf functions on x86, otherwise building libyuv
      # gives clang's register allocator issues, see llvm.org/PR15798 /
      # crbug.com/233709
      if (is_clang && current_cpu == "x86" && !is_mac && !is_ios) {
        cflags += [ "-momit-leaf-frame-pointer" ]
      }
    } else {
      cflags = [ "-fomit-frame-pointer" ]
    }
  }
  # On Windows, the flag to enable framepointers "/Oy-" must always come after
  # the optimization flag [e.g. "/O2"]. The optimization flag is set by one of
  # the "optimize" configs, see rest of this file. The ordering that cflags are
  # applied is well-defined by the GN spec, and there is no way to ensure that
  # cflags set by "default_stack_frames" is applied after those set by an
  # "optimize" config. Similarly, there is no way to propagate state from this
  # config into the "optimize" config. We always apply the "/Oy-" config in the
  # definition for common_optimize_on_cflags definition, even though this may
  # not be correct.
}

# Default "optimization on" config.
config("optimize") {
  if (is_win) {
    if (chrome_pgo_phase != 2) {
      # Favor size over speed, /O1 must be before the common flags.
      # /O1 implies /Os and /GF.
      cflags = [ "/O1" ] + common_optimize_on_cflags + [ "/Oi" ]
    } else {
      # PGO requires all translation units to be compiled with /O2. The actual
      # optimization level will be decided based on the profiling data.
      cflags = [ "/O2" ] + common_optimize_on_cflags + [ "/Oi" ]
    }
  } else if (optimize_for_size && !is_nacl) {
    # Favor size over speed.
    # TODO(crbug.com/718650): Fix -Os in PNaCl compiler and remove the is_nacl
    # guard above.
    if (is_clang) {
      cflags = [ "-Oz" ] + common_optimize_on_cflags
    } else {
      cflags = [ "-Os" ] + common_optimize_on_cflags
    }
  } else if (is_chromeos) {
    # TODO(gbiv): This is partially favoring size over speed. CrOS exclusively
    # uses clang, and -Os in clang is more of a size-conscious -O2 than "size at
    # any cost" (AKA -Oz). It'd be nice to:
    # - Make `optimize_for_size` apply to all platforms where we're optimizing
    #   for size by default (so, also Windows)
    # - Investigate -Oz here, maybe just for ARM?
    cflags = [ "-Os" ] + common_optimize_on_cflags
  } else {
    cflags = [ "-O2" ] + common_optimize_on_cflags
  }
  ldflags = common_optimize_on_ldflags
}

# Turn off optimizations.
config("no_optimize") {
  if (is_win) {
    cflags = [
      "/Od",  # Disable optimization.
      "/Ob0",  # Disable all inlining (on by default).
      "/GF",  # Enable string pooling (off by default).
    ]

    if (target_cpu == "arm64") {
      # Disable omitting frame pointers for no_optimize build because stack
      # traces on Windows ARM64 rely on it.
      cflags += [ "/Oy-" ]
    }
  } else if (is_android && !android_full_debug) {
    # On Android we kind of optimize some things that don't affect debugging
    # much even when optimization is disabled to get the binary size down.
    if (is_clang) {
      cflags = [ "-Oz" ] + common_optimize_on_cflags
    } else {
      cflags = [ "-Os" ] + common_optimize_on_cflags
    }

    if (!is_component_build) {
      # Required for library partitions. Without this all symbols just end up
      # in the base partition.
      ldflags = [ "-Wl,--gc-sections" ]
    }
  } else if (is_fuchsia) {
    # On Fuchsia, we optimize for size here to reduce the size of debug build
    # packages so they can be run in a KVM. See crbug.com/910243 for details.
    cflags = [ "-Og" ]
  } else {
    cflags = [ "-O0" ]
    ldflags = []
  }
}

# Turns up the optimization level. On Windows, this implies whole program
# optimization and link-time code generation which is very expensive and should
# be used sparingly.
config("optimize_max") {
  if (is_nacl && is_nacl_irt) {
    # The NaCl IRT is a special case and always wants its own config.
    # Various components do:
    #   if (!is_debug) {
    #     configs -= [ "//build/config/compiler:default_optimization" ]
    #     configs += [ "//build/config/compiler:optimize_max" ]
    #   }
    # So this config has to have the selection logic just like
    # "default_optimization", below.
    configs = [ "//build/config/nacl:irt_optimize" ]
  } else {
    ldflags = common_optimize_on_ldflags
    if (is_win) {
      # Favor speed over size, /O2 must be before the common flags.
      # /O2 implies /Ot, /Oi, and /GF.
      cflags = [ "/O2" ] + common_optimize_on_cflags
    } else if (optimize_for_fuzzing) {
      cflags = [ "-O1" ] + common_optimize_on_cflags
    } else {
      cflags = [ "-O2" ] + common_optimize_on_cflags
    }
  }
}

# This config can be used to override the default settings for per-component
# and whole-program optimization, optimizing the particular target for speed
# instead of code size. This config is exactly the same as "optimize_max"
# except that we use -O3 instead of -O2 on non-win, non-IRT platforms.
#
# TODO(crbug.com/621335) - rework how all of these configs are related
# so that we don't need this disclaimer.
config("optimize_speed") {
  if (is_nacl && is_nacl_irt) {
    # The NaCl IRT is a special case and always wants its own config.
    # Various components do:
    #   if (!is_debug) {
    #     configs -= [ "//build/config/compiler:default_optimization" ]
    #     configs += [ "//build/config/compiler:optimize_max" ]
    #   }
    # So this config has to have the selection logic just like
    # "default_optimization", below.
    configs = [ "//build/config/nacl:irt_optimize" ]
  } else {
    ldflags = common_optimize_on_ldflags
    if (is_win) {
      # Favor speed over size, /O2 must be before the common flags.
      # /O2 implies /Ot, /Oi, and /GF.
      cflags = [ "/O2" ] + common_optimize_on_cflags
    } else if (optimize_for_fuzzing) {
      cflags = [ "-O1" ] + common_optimize_on_cflags
    } else {
      cflags = [ "-O3" ] + common_optimize_on_cflags
    }
  }
}

config("optimize_fuzzing") {
  cflags = [ "-O1" ] + common_optimize_on_cflags
  ldflags = common_optimize_on_ldflags
  visibility = [ ":default_optimization" ]
}

# The default optimization applied to all targets. This will be equivalent to
# either "optimize" or "no_optimize", depending on the build flags.
config("default_optimization") {
  if (is_nacl && is_nacl_irt) {
    # The NaCl IRT is a special case and always wants its own config.
    # It gets optimized the same way regardless of the type of build.
    configs = [ "//build/config/nacl:irt_optimize" ]
  } else if (is_debug) {
    configs = [ ":no_optimize" ]
  } else if (optimize_for_fuzzing) {
    assert(!is_win, "Fuzzing optimize level not supported on Windows")

    # Coverage build is quite slow. Using "optimize_for_fuzzing" makes it even
    # slower as it uses "-O1" instead of "-O3". Prevent that from happening.
    assert(!use_clang_coverage,
           "optimize_for_fuzzing=true should not be used with " +
               "use_clang_coverage=true.")
    configs = [ ":optimize_fuzzing" ]
  } else {
    configs = [ ":optimize" ]
  }
}

_clang_sample_profile = ""
if (is_clang && is_a_target_toolchain) {
  if (clang_sample_profile_path != "") {
    _clang_sample_profile = clang_sample_profile_path
  } else if (clang_use_default_sample_profile) {
    assert(build_with_chromium,
           "Our default profiles currently only apply to Chromium")
    assert(is_android || is_desktop_linux || is_chromeos,
           "The current platform has no default profile")
    if (is_android || is_desktop_linux) {
      _clang_sample_profile = "//chrome/android/profiles/afdo.prof"
    } else {
      assert(
          chromeos_afdo_platform == "silvermont" ||
              chromeos_afdo_platform == "airmont" ||
              chromeos_afdo_platform == "broadwell",
          "Only silvermont, airmont and broadwell are valid Chrome OS profiles.")
      _clang_sample_profile =
          "//chromeos/profiles/${chromeos_afdo_platform}.afdo.prof"
    }
  }
}

# Clang offers a way to assert that AFDO profiles are accurate, which causes it
# to optimize functions not represented in a profile more aggressively for size.
# This config can be toggled in cases where shaving off binary size hurts
# performance too much.
config("afdo_optimize_size") {
  if (_clang_sample_profile != "" && sample_profile_is_accurate) {
    cflags = [ "-fprofile-sample-accurate" ]
  }
}

# GCC and clang support a form of profile-guided optimization called AFDO.
# There are some targeted places that AFDO regresses (and an icky interaction
# between //base/allocator:tcmalloc and AFDO on GCC), so we provide a separate
# config to allow AFDO to be disabled per-target.
config("afdo") {
  if (is_clang) {
    cflags = []
    if (clang_emit_debug_info_for_profiling) {
      # Add the following flags to generate debug info for profiling.
      cflags += [ "-gline-tables-only" ]
      if (!is_nacl) {
        cflags += [ "-fdebug-info-for-profiling" ]
      }
    }
    if (_clang_sample_profile != "") {
      rebased_clang_sample_profile =
          rebase_path(_clang_sample_profile, root_build_dir)
      cflags += [ "-fprofile-sample-use=${rebased_clang_sample_profile}" ]
      inputs = [ _clang_sample_profile ]
    }
  } else if (auto_profile_path != "" && is_a_target_toolchain) {
    cflags = [ "-fauto-profile=${auto_profile_path}" ]
    inputs = [ auto_profile_path ]
  }
}

# Symbols ----------------------------------------------------------------------

# The BUILDCONFIG file sets the "default_symbols" config on targets by
# default. It will be equivalent to one the three specific symbol levels.
#
# You can override the symbol level on a per-target basis by removing the
# default config and then adding the named one you want:
#
#   configs -= [ "//build/config/compiler:default_symbols" ]
#   configs += [ "//build/config/compiler:symbols" ]

# A helper config that all configs passing /DEBUG to the linker should
# include as sub-config.
config("win_pdbaltpath") {
  visibility = [
    ":symbols",
    ":minimal_symbols",
  ]

  # /DEBUG causes the linker to generate a pdb file, and to write the absolute
  # path to it in the executable file it generates.  This flag turns that
  # absolute path into just the basename of the pdb file, which helps with
  # build reproducibility. Debuggers look for pdb files next to executables,
  # so there's no downside to always using this.
  ldflags = [ "/pdbaltpath:%_PDB%" ]
}

# Full symbols.
config("symbols") {
  if (is_win) {
    if (is_clang) {
      cflags = [ "/Z7" ]  # Debug information in the .obj files.
    } else {
      cflags = [ "/Zi" ]  # Produce PDB file, no edit and continue.
    }

    if (is_clang && use_lld && use_ghash) {
      cflags += [ "-gcodeview-ghash" ]
      ldflags = [ "/DEBUG:GHASH" ]
    } else {
      ldflags = [ "/DEBUG" ]
    }

    # All configs using /DEBUG should include this:
    configs = [ ":win_pdbaltpath" ]

    if (is_clang) {
      # Use constructor debug mode. This option reduces debug info more than
      # -fno-standalone-debug by emitting class type information only when
      # constructors are emitted.
      cflags += [
        "-Xclang",
        "-debug-info-kind=constructor",
      ]
    }
  } else {
    cflags = []
    if (is_mac && enable_dsyms) {
      # If generating dSYMs, specify -fno-standalone-debug. This was
      # originally specified for https://crbug.com/479841 because dsymutil
      # could not handle a 4GB dSYM file. But dsymutil from Xcodes prior to
      # version 7 also produces debug data that is incompatible with Breakpad
      # dump_syms, so this is still required (https://crbug.com/622406).
      cflags += [ "-fno-standalone-debug" ]
    }
    if (!use_debug_fission && current_cpu == "arm") {
      # dump_syms has issues with dwarf4 on arm, https://crbug.com/744956
      # TODO(thakis): Remove this again once dump_syms is fixed.
      #
      # debug fission needs DWARF DIEs to be emitted at version 4.
      # Chrome OS emits Debug Frame in DWARF2's .debug_frame v1 to make breakpad
      # happy [1].
      # Unless Android needs debug fission, DWARF3 is the simplest solution.
      #
      # [1] crrev.com/a81d5ade0b043208e06ad71a38bcf9c348a1a52f
      cflags += [ "-gdwarf-3" ]
    } else if (is_mac) {
      # clang defaults to DWARF2 on macOS unless mac_deployment_target is
      # at least 10.11.
      # TODO(thakis): Remove this once mac_deployment_target is 10.11.
      cflags += [ "-gdwarf-4" ]
    }

    # The gcc-based nacl compilers don't support -fdebug-compilation-dir (see
    # elsewhere in this file), so they can't have build-dir-independent output.
    # Disable symbols for nacl object files to get deterministic,
    # build-directory-independent output. pnacl and nacl-clang do support that
    # flag, so we can use use -g1 for pnacl and nacl-clang compiles.
    # gcc nacl is is_nacl && !is_clang, pnacl and nacl-clang are && is_clang.
    if (!is_nacl || is_clang) {
      cflags += [ "-g2" ]
    }

    # TODO(https://crbug.com/1050118): Investigate missing debug info on mac.
    if (is_clang && !is_nacl && !use_xcode_clang && !is_mac && !is_ios) {
      cflags += [
        "-Xclang",
        "-debug-info-kind=constructor",
      ]
    }

    if (use_debug_fission && !is_nacl && !is_android) {
      # NOTE: Some Chrome OS builds globally set |use_debug_fission| to true,
      # but they also build some targets against Android toolchains which aren't
      # compatible with it.
      #
      # TODO(https://crbug.com/837032): See if we can clean this up by e.g. not
      # setting use_debug_fission globally.
      cflags += [ "-gsplit-dwarf" ]
    }
    asmflags = cflags
    ldflags = []

    # TODO(thakis): Figure out if there's a way to make this go for 32-bit,
    # currently we get "warning:
    # obj/native_client/src/trusted/service_runtime/sel_asm/nacl_switch_32.o:
    # DWARF info may be corrupt; offsets in a range list entry are in different
    # sections" there.  Maybe just a bug in nacl_switch_32.S.
    if (!is_mac && !is_ios && !is_nacl && current_cpu != "x86" &&
        (use_gold || use_lld)) {
      if (is_clang) {
        # This flag enables the GNU-format pubnames and pubtypes sections,
        # which lld needs in order to generate a correct GDB index.
        # TODO(pcc): Try to make lld understand non-GNU-format pubnames
        # sections (llvm.org/PR34820).
        cflags += [ "-ggnu-pubnames" ]
      }
      ldflags += [ "-Wl,--gdb-index" ]
    }
  }
}

# Minimal symbols.
# This config guarantees to hold symbol for stack trace which are shown to user
# when crash happens in unittests running on buildbot.
config("minimal_symbols") {
  if (is_win) {
    # Functions, files, and line tables only.
    cflags = []
    ldflags = [ "/DEBUG" ]

    # All configs using /DEBUG should include this:
    configs = [ ":win_pdbaltpath" ]

    # Enable line tables for clang. MSVC doesn't have an equivalent option.
    if (is_clang) {
      # -gline-tables-only is the same as -g1, but clang-cl only exposes the
      # former.
      cflags += [ "-gline-tables-only" ]

      if (no_inline_line_tables) {
        cflags += [
          "-Xclang",
          "-gno-inline-line-tables",
        ]
      }
    }
  } else {
    cflags = []
    if (current_cpu == "arm") {
      # dump_syms has issues with dwarf4 on arm, https://crbug.com/744956
      # TODO(thakis): Remove this again once dump_syms is fixed.
      cflags += [ "-gdwarf-3" ]
    } else if (is_mac) {
      # clang defaults to DWARF2 on macOS unless mac_deployment_target is
      # at least 10.11.
      # TODO(thakis): Remove this once mac_deployment_target is 10.11.
      cflags += [ "-gdwarf-4" ]
    }

    # The gcc-based nacl compilers don't support -fdebug-compilation-dir (see
    # elsewhere in this file), so they can't have build-dir-independent output.
    # Disable symbols for nacl object files to get deterministic,
    # build-directory-independent output. pnacl and nacl-clang do support that
    # flag, so we can use use -g1 for pnacl and nacl-clang compiles.
    # gcc nacl is is_nacl && !is_clang, pnacl and nacl-clang are && is_clang.
    if (!is_nacl || is_clang) {
      cflags += [ "-g1" ]
    }

    if (no_inline_line_tables) {
      cflags += [ "-gno-inline-line-tables" ]
    }

    ldflags = []

    if (is_android && is_clang) {
      # Android defaults to symbol_level=1 builds in production builds
      # (https://crbug.com/648948), but clang, unlike gcc, doesn't emit
      # DW_AT_linkage_name in -g1 builds. -fdebug-info-for-profiling enables
      # that (and a bunch of other things we don't need), so that we get
      # qualified names in stacks.
      # TODO(thakis): Consider making clang emit DW_AT_linkage_name in -g1 mode;
      #               failing that consider doing this on non-Android too.
      cflags += [ "-fdebug-info-for-profiling" ]
    }

    # Note: -gsplit-dwarf implicitly turns on -g2 with clang, so don't pass it.
    asmflags = cflags
  }
}

# This configuration contains function names only. That is, the compiler is
# told to not generate debug information and the linker then just puts function
# names in the final debug information.
config("no_symbols") {
  if (is_win) {
    ldflags = [ "/DEBUG" ]

    # All configs using /DEBUG should include this:
    configs = [ ":win_pdbaltpath" ]
  } else {
    cflags = [ "-g0" ]
    asmflags = cflags
  }
}

# Default symbols.
config("default_symbols") {
  if (symbol_level == 0) {
    configs = [ ":no_symbols" ]
  } else if (symbol_level == 1) {
    configs = [ ":minimal_symbols" ]
  } else if (symbol_level == 2) {
    configs = [ ":symbols" ]
  } else {
    assert(false)
  }

  # This config is removed by base unittests apk.
  if (is_android && is_clang && strip_debug_info) {
    configs += [ ":strip_debug" ]
  }
}

config("strip_debug") {
  if (!defined(ldflags)) {
    ldflags = []
  }
  ldflags += [ "-Wl,--strip-debug" ]
}

if (is_ios || is_mac) {
  # On Mac and iOS, this enables support for ARC (automatic ref-counting).
  # See http://clang.llvm.org/docs/AutomaticReferenceCounting.html.
  config("enable_arc") {
    common_flags = [ "-fobjc-arc" ]
    cflags_objc = common_flags
    cflags_objcc = common_flags
  }
}

if (is_chromeos && is_chromeos_device) {
  # This config is intended to be a temporary to facilitate
  # the transition to use orderfile in Chrome OS. Once orderfile
  # use becomes a default in Chrome OS, this config should not
  # be needed.
  config("use_orderfile_for_hugepage") {
    if (chrome_orderfile_path != "") {
      defines = [ "CHROMEOS_ORDERFILE_USE" ]
    }
  }
}

if (is_win || is_android || (is_chromeos && is_chromeos_device)) {
  # Use orderfile for linking Chrome on win, android, and Chrome OS.
  # This config enables using an orderfile for linking in LLD.
  config("chrome_orderfile_config") {
    if (chrome_orderfile_path != "") {
      assert(use_lld)
      _rebased_orderfile = rebase_path(chrome_orderfile_path, root_build_dir)
      if (is_android || (is_chromeos && is_chromeos_device)) {
        ldflags = [
          "-Wl,--symbol-ordering-file",
          "-Wl,$_rebased_orderfile",
          "-Wl,--no-warn-symbol-ordering",
        ]
      } else {
        ldflags = [
          "/order:@$_rebased_orderfile",

          # Ignore warnings about missing functions or functions not in their
          # own section.
          "/ignore:4037",
          "/ignore:4065",
        ]
      }
      inputs = [ chrome_orderfile_path ]
    }
  }
}

# Initialize all variables on the stack if needed.
config("default_init_stack_vars") {
  cflags = []
  if (init_stack_vars && is_clang && !is_nacl && !using_sanitizer) {
    cflags += [ "-ftrivial-auto-var-init=pattern" ]
  }
}<|MERGE_RESOLUTION|>--- conflicted
+++ resolved
@@ -141,7 +141,6 @@
   # The gold linker by default has text section splitting enabled.
   use_text_section_splitting = false
 
-<<<<<<< HEAD
   # We use the 'minimal_symbols' config for official builds to limit the size of
   # debug info to keep the distributed binaries reasonably small. However when
   # V8 is built with `clang -g1`, approximately 40MB of debug data is added to
@@ -150,7 +149,7 @@
   # sections to a much more reasonable 5MB while still providing pretty usable
   # stack traces when the application crashes.
   no_inline_line_tables = is_clang
-=======
+
   # Token limits may not be accurate for build configs not covered by the CQ,
   # so only enable them by default for mainstream build configs.
   enable_wmax_tokens =
@@ -159,7 +158,6 @@
        (is_win && target_cpu == "x86") || (is_win && target_cpu == "x64") ||
        (is_android && target_cpu == "arm") ||
        (is_android && target_cpu == "arm64"))
->>>>>>> 876a7806
 }
 
 declare_args() {
